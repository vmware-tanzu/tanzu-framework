// Copyright 2022 VMware, Inc. All Rights Reserved.
// SPDX-License-Identifier: Apache-2.0

package client

import (
	"fmt"
	"time"

	"github.com/pkg/errors"

	"github.com/vmware-tanzu/tanzu-framework/tkg/clusterclient"
	"github.com/vmware-tanzu/tanzu-framework/tkg/log"
)

func (c *TkgClient) DoClassyClusterUpgrade(regionalClusterClient clusterclient.Client,
	currentClusterClient clusterclient.Client, options *UpgradeClusterOptions) error {

	kubernetesVersion := options.KubernetesVersion
	tkrVersion := options.TkrVersion

<<<<<<< HEAD
	log.Infof("Upgrading kubernetes cluster to `%v` version", kubernetesVersion)

	patchJSONString := fmt.Sprintf(`{"spec": {"topology": {"version": "%v"}}}`, kubernetesVersion)
=======
	log.Infof("Upgrading kubernetes cluster to `%v` version, tkr version: `%s`", kubernetesVersion, tkrVersion)
	patchJSONString := fmt.Sprintf(`{"spec": {"topology": {"version": "%v"}}}`, tkrVersion)
>>>>>>> 42dedddc

	// Timeout set to 30 minutes because the continuousTKRDiscoverFreq for tkr-source-controller's fetcher is 10 minutes.
	// And kapp package reconcile frequency is 10 minutes.
	// Wait time should be longer than the fetcher's frequency of pulling tkrs plus the frequency of kapp package reconciliation.
	pollOptions := &clusterclient.PollOptions{Interval: upgradePatchInterval, Timeout: 30 * time.Minute}
	err := regionalClusterClient.PatchClusterObjectWithPollOptions(options.ClusterName, options.Namespace, patchJSONString, pollOptions)
	if err != nil {
		return errors.Wrap(err, "unable to patch kubernetes version to cluster")
	}

	log.Info("Waiting for kubernetes version to be updated for control plane nodes...")
	err = regionalClusterClient.WaitK8sVersionUpdateForCPNodes(options.ClusterName, options.Namespace, kubernetesVersion, currentClusterClient)
	if err != nil {
		return errors.Wrap(err, "error waiting for kubernetes version update for kubeadm control plane")
	}

	log.Info("Waiting for kubernetes version to be updated for worker nodes...")
	err = regionalClusterClient.WaitK8sVersionUpdateForWorkerNodes(options.ClusterName, options.Namespace, kubernetesVersion, currentClusterClient)
	if err != nil {
		return errors.Wrap(err, "error waiting for kubernetes version update for worker nodes")
	}

	if !options.IsRegionalCluster {
		// update autoscaler deployment if enabled
		err = regionalClusterClient.ApplyPatchForAutoScalerDeployment(c.tkgBomClient, options.ClusterName, options.KubernetesVersion, options.Namespace)
		if err != nil {
			return errors.Wrapf(err, "failed to upgrade autoscaler for cluster '%s'", options.ClusterName)
		}
	}

	return nil
}<|MERGE_RESOLUTION|>--- conflicted
+++ resolved
@@ -19,14 +19,11 @@
 	kubernetesVersion := options.KubernetesVersion
 	tkrVersion := options.TkrVersion
 
-<<<<<<< HEAD
-	log.Infof("Upgrading kubernetes cluster to `%v` version", kubernetesVersion)
-
-	patchJSONString := fmt.Sprintf(`{"spec": {"topology": {"version": "%v"}}}`, kubernetesVersion)
-=======
 	log.Infof("Upgrading kubernetes cluster to `%v` version, tkr version: `%s`", kubernetesVersion, tkrVersion)
 	patchJSONString := fmt.Sprintf(`{"spec": {"topology": {"version": "%v"}}}`, tkrVersion)
->>>>>>> 42dedddc
+
+
+
 
 	// Timeout set to 30 minutes because the continuousTKRDiscoverFreq for tkr-source-controller's fetcher is 10 minutes.
 	// And kapp package reconcile frequency is 10 minutes.
