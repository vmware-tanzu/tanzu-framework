# Contributing

## Table of Contents

* [Contributing](#contributing)
* [Communication](#communication)
* [Propose a Change](#propose-a-change)
* [Contribute a Change](#contribute-a-change)
  * [Commit Messages](#commit-messages)
* [Pull Request Process](#pull-request-process)
  * [Creating a Pull Request](#creating-a-pull-request)
  * [Getting your Pull Request Reviewed, Approved, and Merged](#getting-your-pull-request-reviewed-approved-and-merged)
  * [Merging a Pull Request](#merging-a-pull-request)
* [Contributor License Agreement](#contributor-license-agreement)

--------------

We’d love to accept your patches and contributions to this project. Please
review the following guidelines you'll need to follow in order to make a
contribution.

If you are interested in going beyond a single PR, take a look at our
[Contribution Ladder](docs/community/contribution-ladder.md) and learn how to become a
reviewer.

## Communication

We prefer communicating asynchronously through GitHub issues. We currently do
not have a slack channel or email list (hopefully soon).

## Propose a Change

<<<<<<< HEAD
✅ Is this your first pull request? Check out
[how to create your first pull request](./docs/dev/your_first_pr.md) first. Also,
thanks for contributing!

Pull requests are welcome for all changes. When adding new functionality, we
encourage including test coverage. If significant effort will be involved, we
suggest beginning by submitting an issue so any high level feedback can be
addressed early.
=======
We suggest beginning by submitting an issue so any high level feedback can be
addressed early, particularly if significant effort will be involved.
>>>>>>> 712b1ad4

Please submit feature requests and bug reports by using GitHub issues and filling
in the supplied template with as much detail as you can.

Before submitting an issue, please search through open ones to ensure others
have not submitted something similar. If a similar issue exists, please add any
additional information as a comment.

## Contribute a Change

Pull requests are welcome for all changes, whether they are improving
documentation, fixing a bug, adding or enhancing a feature, or fixing a typo.

Changes to the behavior of the `tanzu-framework` itself will require that you
build and test your changes.

When adding new functionality, or fixing bugs, add appropriate test coverage
where possible. Different parts of the code base have different strategies and
patterns for testing, some of which may be in flux at any point in time.
Consider commenting on the issue to seek input or  or opening a draft pull
request to seek feedback on approaches to testing a particular change.

To build the project from source, please consider the docs on [local development](docs/dev/build.md).

### Commit Messages

* Commit messages should include a short (72 chars or less) title summarizing the change.
* They should also include a body with more detailed explanatory text, wrapped to 72 characters.
  * The blank line separating the summary from the body is critical (unless you omit the body entirely).
* Commit messages should be written in the imperative: "Implement feature" and not "Implemented feature".
* Bulleted points are fine.
* Typically a hyphen or asterisk is used for the bullet, followed by a single space.

## Pull Request Process

### Creating a Pull Request

Use the pull request template to provide a complete description of the change.
The template aims to capture important information to streamline the review
process, ensure your changes are captured in release notes, and update related
issues. Your pull request description and any discussion that follows is a
contribution itself that will help the community and future contributors
understand the project better.

* Before submitting a pull request, please make sure you verify the changes
  locally. The `Makefile` in this repository provides useful targets such as
  `lint` and `test` to make verification easier.
* Prefer small commits and small pull requests over large changes.
  Small changes are easier to digest and get reviewed faster. If you find
  that your change is getting large, break up your PR into small, logical
  commits. Consider breaking up large PRs into smaller PRs, if each of them
  can be useful on its own.
* Have good commit messages. Please see [Commit Messages](#commit-messages)
  section for guidelines.
* Pull requests *should* reference an existing issue and include a `Fixes #NNNN`
  or `Updates #NNNN` comment. Remember that `Fixes` will close the associated
  issue, and `Updates` will link the PR to it.

### Getting your Pull Request Reviewed, Approved, and Merged

Once a pull request has been opened, the following must take place before it is merged:

* It needs the `ok-to-merge` label
* It needs to pass all the checks.
* It needs to be approved by a [CODEOWNER](https://github.com/vmware-tanzu/tanzu-framework/blob/main/CODEOWNERS) for all files changed

While these steps will not always take place in the same order, the following describes the process for a typical pull request once it is opened:

1. Review is automatically requested from CODEOWNERS.
2. Assignee is added to pull request to ensure it gets proper attention throughout the process.
   Typically one of the CODEOWNERS will assign themselves, but they may choose to delegate to someone else.
3. Triage adds `ok-to-merge` if the pull request is generally aligned with product goals and does not conflict with current milestones; otherwise they may add a comment and a `do-not-merge/*` label.
4. Assignee may request others to do an initial review; anyone else may review
5. Reviewers leave feedback
6. Contributor updates pull request to address feedback
7. Requested reviewer approves pull request
8. Assignee approves pull request
9. Assignee merges pull request or requests another member to merge it if necessary.

During the review process itself, direct discussion among contributors and reviewers is encouraged.

Throughout the process, and until the pull request has been merged, the following should be transparent to the contributor:

* Has the pull request been assigned to anyone yet?
* Has the pull request been labeled with `ok-to-merge` or `do-not-merge/*`?
* Has someone been requested to review the pull request?
* Has the PR been approved by a reviewer?
* Has the PR been approved by the approver?

If any of the above is unclear, and there has been no new activity for 2-3 days,
the contributor is encouraged to seek further information by commenting and
mentioning the assignee or @vmware-tanzu/tanzu-framework-reviewers if there is
no assignee or they themselves are unresponsive.

### Merging a Pull Request

Maintainers should prefer to merge pull requests with the [Squash and merge](https://help.github.com/en/github/collaborating-with-issues-and-pull-requests/about-pull-request-merges#squash-and-merge-your-pull-request-commits) option.
This option is preferred for a number of reasons.
First, it causes GitHub to insert the pull request number in the commit subject
which makes it easier to track which PR changes landed in.
Second, a one-to-one correspondence between pull requests and commits makes it
easier to manage reverting changes.

At a maintainer's discretion, pull requests with multiple commits can be merged
with the [Rebase and merge](https://help.github.com/en/github/collaborating-with-issues-and-pull-requests/about-pull-request-merges#rebase-and-merge-your-pull-request-commits)
option. Merging pull requests with multiple commits can make sense in cases
where a change involves code generation or mechanical changes that can be
cleanly separated from semantic changes. The maintainer should review commit
messages for each commit and make sure that each commit builds and passes
tests.

## Contributor License Agreement

All contributors to this project must have a signed Contributor License
Agreement (**"CLA"**) on file with us. The CLA grants us the permissions we
need to use and redistribute your contributions as part of the project; you or
your employer retain the copyright to your contribution. Before a PR can pass
all required checks, our CLA action will prompt you to accept the agreement.
Head over to [https://cla.vmware.com/](https://cla.vmware.com/) to see your
current agreement(s) on file or to sign a new one.

We generally only need you (or your employer) to sign our CLA once and once
signed, you should be able to submit contributions to any VMware project.

Note: if you would like to submit an "_obvious fix_" for something like a typo,
formatting issue or spelling mistake, you may not need to sign the CLA.<|MERGE_RESOLUTION|>--- conflicted
+++ resolved
@@ -30,20 +30,6 @@
 
 ## Propose a Change
 
-<<<<<<< HEAD
-✅ Is this your first pull request? Check out
-[how to create your first pull request](./docs/dev/your_first_pr.md) first. Also,
-thanks for contributing!
-
-Pull requests are welcome for all changes. When adding new functionality, we
-encourage including test coverage. If significant effort will be involved, we
-suggest beginning by submitting an issue so any high level feedback can be
-addressed early.
-=======
-We suggest beginning by submitting an issue so any high level feedback can be
-addressed early, particularly if significant effort will be involved.
->>>>>>> 712b1ad4
-
 Please submit feature requests and bug reports by using GitHub issues and filling
 in the supplied template with as much detail as you can.
 
@@ -66,6 +52,9 @@
 request to seek feedback on approaches to testing a particular change.
 
 To build the project from source, please consider the docs on [local development](docs/dev/build.md).
+
+Before submitting your pull request, please ensure that you have looked at our
+[pull request etiquette](./docs/dev/your_first_pr.md).
 
 ### Commit Messages
 
