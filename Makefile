--- conflicted
+++ resolved
@@ -670,11 +670,7 @@
 # These are the components in this repo that need to have a docker image built.
 # This variable refers to directory paths that contain a Makefile with `docker-build`, `docker-publish` and
 # `kbld-image-replace` targets that can build and push a docker image for that component.
-<<<<<<< HEAD
-COMPONENTS := pkg/v1/sdk/features addons cliplugins pkg/v2/tkr/webhook/infra-machine
-=======
 COMPONENTS := pkg/v1/sdk/features addons cliplugins pkg/v2/tkr/webhook/infra-machine pkg/v1/sdk/capabilities
->>>>>>> d7281ca3
 
 .PHONY: docker-build
 docker-build: TARGET=docker-build
