--- conflicted
+++ resolved
@@ -24,20 +24,13 @@
 
 # Add tooling binaries here and in hack/tools/Makefile
 GOLANGCI_LINT := $(TOOLS_BIN_DIR)/golangci-lint
-<<<<<<< HEAD
 GOIMPORTS := $(TOOLS_BIN_DIR)/goimports
-KUBEBUILDER := $(TOOLS_BIN_DIR)/kubebuilder
-YTT := $(TOOLS_BIN_DIR)/ytt
-KUBEVAL := $(TOOLS_BIN_DIR)/kubeval
-TOOLING_BINARIES := $(GOLANGCI_LINT) $(YTT) $(KUBEVAL) $(GOIMPORTS)
-=======
 GOLINT := $(TOOLS_BIN_DIR)/golint
-TOOLING_BINARIES := $(GOLANGCI_LINT) $(GOLINT) $(YTT) $(KUBEVAL)
+TOOLING_BINARIES := $(GOLANGCI_LINT) $(GOLINT) $(YTT) $(KUBEVAL) $(GOIMPORTS)
 GOBINDATA := $(TOOLS_BIN_DIR)/go-bindata-$(GOOS)-$(GOARCH)
 KUBEBUILDER := $(TOOLS_BIN_DIR)/kubebuilder
 YTT := $(TOOLS_BIN_DIR)/ytt
 KUBEVAL := $(TOOLS_BIN_DIR)/kubeval
->>>>>>> dda4e9b4
 
 PINNIPED_GIT_REPOSITORY = https://github.com/vmware-tanzu/pinniped.git
 ifeq ($(strip $(PINNIPED_GIT_COMMIT)),)
@@ -154,11 +147,7 @@
 ifeq ($(GOHOSTOS), linux)
 XDG_DATA_HOME := ${HOME}/.local/share
 endif
-<<<<<<< HEAD
 ifeq ($(GOHOSTOS), darwin)
-=======
-ifeq ($(build_OS), Darwin)
->>>>>>> dda4e9b4
 XDG_DATA_HOME := "$${HOME}/Library/Application Support"
 endif
 
@@ -178,23 +167,7 @@
 RELEASE_JOBS := $(addprefix release-,${ENVS})
 
 .PHONY: build-cli
-<<<<<<< HEAD
 build-cli: build-plugin-admin ${CLI_JOBS} ## Build Tanzu CLI
-=======
-build-cli: prep-build-cli ## Build Tanzu CLI
-	@echo build version: $(BUILD_VERSION)
-	$(GO) run ./cmd/cli/plugin-admin/builder/main.go cli compile --version $(BUILD_VERSION) --ldflags "$(LD_FLAGS)" --path ./cmd/cli/plugin-admin --artifacts artifacts-admin
-	./hack/generate-pinniped-bindata.sh go $(GOBINDATA) linux amd64
-	$(GO) run ./cmd/cli/plugin-admin/builder/main.go cli compile --version $(BUILD_VERSION) --ldflags "$(LD_FLAGS)" --corepath "cmd/cli/tanzu" --target linux_amd64
-	./hack/generate-pinniped-bindata.sh go $(GOBINDATA) windows amd64
-	$(GO) run ./cmd/cli/plugin-admin/builder/main.go cli compile --version $(BUILD_VERSION) --ldflags "$(LD_FLAGS)" --corepath "cmd/cli/tanzu" --target windows_amd64
-	./hack/generate-pinniped-bindata.sh go $(GOBINDATA) darwin amd64
-	$(GO) run ./cmd/cli/plugin-admin/builder/main.go cli compile --version $(BUILD_VERSION) --ldflags "$(LD_FLAGS)" --corepath "cmd/cli/tanzu" --target darwin_amd64
-	./hack/generate-pinniped-bindata.sh go $(GOBINDATA) linux 386
-	$(GO) run ./cmd/cli/plugin-admin/builder/main.go cli compile --version $(BUILD_VERSION) --ldflags "$(LD_FLAGS)" --corepath "cmd/cli/tanzu" --target linux_386
-	./hack/generate-pinniped-bindata.sh go $(GOBINDATA) windows 386
-	$(GO) run ./cmd/cli/plugin-admin/builder/main.go cli compile --version $(BUILD_VERSION) --ldflags "$(LD_FLAGS)" --corepath "cmd/cli/tanzu" --target windows_386
->>>>>>> dda4e9b4
 	@rm -rf pinniped
 
 .PHONY: build-plugin-admin
@@ -241,16 +214,10 @@
 install-cli-plugins: TANZU_CLI_NO_INIT=true
 
 .PHONY: install-cli-plugins
-install-cli-plugins:  ## Install Tanzu CLI plugins
-<<<<<<< HEAD
 	$(GO) run -ldflags "$(LD_FLAGS)" ./cmd/cli/tanzu/main.go \
     		plugin install all --local $(ARTIFACTS_DIR)/$(GOHOSTOS)/$(GOHOSTARCH)/cli -u
 	$(GO) run -ldflags "$(LD_FLAGS)" ./cmd/cli/tanzu/main.go \
 		plugin install all --local $(ARTIFACTS_DIR)-admin/$(GOHOSTOS)/$(GOHOSTARCH)/cli -u
-=======
-	$(GO) run -ldflags "$(LD_FLAGS)" ./cmd/cli/tanzu/main.go \
-		plugin install all --local $(ARTIFACTS_DIR) --local $(ARTIFACTS_DIR)-admin -u
->>>>>>> dda4e9b4
 	$(GO) run -ldflags "$(LD_FLAGS)" ./cmd/cli/tanzu/main.go \
 		test fetch --local $(ARTIFACTS_DIR)/$(GOHOSTOS)/$(GOHOSTARCH)/cli --local $(ARTIFACTS_DIR)-admin/$(GOHOSTOS)/$(GOHOSTARCH)/cli
 
@@ -270,6 +237,8 @@
 	$(GO) mod tidy
 
 # TODO (pbarker): should work this logic into the builder plugin
+# the match glob is to skip the building of the alpha plugin as it introduces
+# zero user-facing functionality in this release
 .PHONY: release
 release: ensure-pinniped-repo ${RELEASE_JOBS}
 	@rm -rf pinniped
@@ -282,7 +251,6 @@
 	./hack/embed-pinniped-binary.sh go ${OS} ${ARCH}
 	$(GO) run ./cmd/cli/plugin-admin/builder/main.go cli compile --version $(BUILD_VERSION) --ldflags "$(LD_FLAGS)" --corepath "cmd/cli/tanzu" --artifacts artifacts/${OS}/${ARCH}/cli --target  ${OS}_${ARCH}
 
-<<<<<<< HEAD
 .PHONY: modules
 modules: ## Runs go mod to ensure modules are up to date.
 	$(GO) mod tidy
@@ -292,22 +260,4 @@
 
 .PHONY: verify
 verify: ## Run all verification scripts
-	./hack/verify-dirty.sh
-=======
-# TODO (pbarker): should work this logic into the builder plugin
-# the match glob is to skip the building of the alpha plugin as it introduces
-# zero user-facing functionality in this release
-.PHONY: release
-release: ensure-pinniped-repo
-	./hack/generate-pinniped-bindata.sh go $(GOBINDATA) linux amd64
-	$(GO) run ./cmd/cli/plugin-admin/builder/main.go cli compile --version $(BUILD_VERSION) --ldflags "$(LD_FLAGS)" --corepath "cmd/cli/tanzu" --artifacts artifacts/linux/amd64/cli --target linux_amd64 --match '[!a]*'
-	./hack/generate-pinniped-bindata.sh go $(GOBINDATA) windows amd64
-	$(GO) run ./cmd/cli/plugin-admin/builder/main.go cli compile --version $(BUILD_VERSION) --ldflags "$(LD_FLAGS)" --corepath "cmd/cli/tanzu" --artifacts artifacts/windows/amd64/cli --target windows_amd64 --match '[!a]*'
-	./hack/generate-pinniped-bindata.sh go $(GOBINDATA) darwin amd64
-	$(GO) run ./cmd/cli/plugin-admin/builder/main.go cli compile --version $(BUILD_VERSION) --ldflags "$(LD_FLAGS)" --corepath "cmd/cli/tanzu" --artifacts artifacts/darwin/amd64/cli --target darwin_amd64 --match '[!a]*'
-	./hack/generate-pinniped-bindata.sh go $(GOBINDATA) linux 386
-	$(GO) run ./cmd/cli/plugin-admin/builder/main.go cli compile --version $(BUILD_VERSION) --ldflags "$(LD_FLAGS)" --corepath "cmd/cli/tanzu" --artifacts artifacts/linux/386/cli --target linux_386 --match '[!a]*'
-	./hack/generate-pinniped-bindata.sh go $(GOBINDATA) windows 386
-	$(GO) run ./cmd/cli/plugin-admin/builder/main.go cli compile --version $(BUILD_VERSION) --ldflags "$(LD_FLAGS)" --corepath "cmd/cli/tanzu" --artifacts artifacts/windows/386/cli --target windows_386 --match '[!a]*'
-	@rm -rf pinniped
->>>>>>> dda4e9b4
+	./hack/verify-dirty.sh