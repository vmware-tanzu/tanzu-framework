--- conflicted
+++ resolved
@@ -3,16 +3,11 @@
 import { CUSTOM_ELEMENTS_SCHEMA } from '@angular/core';
 import { FormBuilder, ReactiveFormsModule } from '@angular/forms';
 import { BrowserAnimationsModule } from "@angular/platform-browser/animations";
-<<<<<<< HEAD
 
 // Library imports
 import { of, throwError, Observable } from 'rxjs';
 import { APIClient, AzureResourceGroup } from 'tanzu-ui-api-lib';
 
-=======
-// Third party imports
-import { Observable, of, throwError } from 'rxjs';
->>>>>>> 3f026470
 // App imports
 import AppServices from '../../../../shared/service/appServices';
 import { AzureProviderStepComponent } from './azure-provider-step.component';
@@ -21,11 +16,7 @@
 import { SharedModule } from '../../../../shared/shared.module';
 import { ValidationService } from '../../wizard/shared/validation/validation.service';
 import { DataServiceRegistrarTestExtension } from '../../../../testing/data-service-registrar.testextension';
-<<<<<<< HEAD
-=======
-import { AzureResourceGroup } from '../../../../swagger/models';
 import { AzureForm } from '../azure-wizard.constants';
->>>>>>> 3f026470
 
 describe('AzureProviderStepComponent', () => {
     let component: AzureProviderStepComponent;
