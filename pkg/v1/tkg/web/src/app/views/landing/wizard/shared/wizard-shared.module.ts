--- conflicted
+++ resolved
@@ -45,12 +45,8 @@
         TreeSelectComponent,
         VsphereLoadBalancerStepComponent,
         VsphereNetworkStepComponent,
-<<<<<<< HEAD
         VsphereOsImageStepComponent,
         LabelsComponent,
-=======
-        VsphereOsImageStepComponent
->>>>>>> d7281ca3
     ],
     imports: [
         CodemirrorModule,
