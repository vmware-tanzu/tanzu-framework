// Angular imports
import { async, ComponentFixture, TestBed } from '@angular/core/testing';
import { By } from '@angular/platform-browser';
import { CUSTOM_ELEMENTS_SCHEMA } from '@angular/core';
<<<<<<< HEAD
import { FormBuilder } from '@angular/forms';
import { ReactiveFormsModule } from '@angular/forms';

// Library imports
import { APIClient } from 'tanzu-ui-api-lib';

=======
import { FormBuilder, ReactiveFormsModule } from '@angular/forms';
>>>>>>> 3f026470
// App imports
import AppServices from 'src/app/shared/service/appServices';
import { FieldMapUtilities } from '../../wizard/shared/field-mapping/FieldMapUtilities';
import { Messenger, TkgEventType } from 'src/app/shared/service/Messenger';
import { NodeSettingStepComponent } from './node-setting-step.component';
import { SharedModule } from '../../../../shared/shared.module';
import { ValidationService } from '../../wizard/shared/validation/validation.service';
import { AzureForm } from '../azure-wizard.constants';

describe('NodeSettingStepComponent', () => {
    let component: NodeSettingStepComponent;
    let fixture: ComponentFixture<NodeSettingStepComponent>;

    beforeEach(async(() => {
        TestBed.configureTestingModule({
            imports: [
                ReactiveFormsModule,
                SharedModule
            ],
            providers: [
                ValidationService,
                FormBuilder,
                FieldMapUtilities,
                APIClient
            ],
            schemas: [
                CUSTOM_ELEMENTS_SCHEMA
            ],
            declarations: [NodeSettingStepComponent]
        })
            .compileComponents();
    }));

    beforeEach(() => {
        AppServices.messenger = new Messenger();

        fixture = TestBed.createComponent(NodeSettingStepComponent);
        component = fixture.componentInstance;
        component.setInputs('EggplantWizard', AzureForm.NODESETTING,  new FormBuilder().group({}));

        fixture.detectChanges();
    });

    it('should create', () => {
        expect(component).toBeTruthy();
    });

    it('should be invalid when cluster name has leading/trailing spaces', () => {
        fixture.whenStable().then(() => {
            component.formGroup.get('managementClusterName').setValue(" test");
            expect(component.formGroup.valid).toBeFalsy();
            component.formGroup.get('managementClusterName').setValue("test   ");
            expect(component.formGroup.valid).toBeFalsy();
        });
    });

    xit('Dev instance type should be reset if control plane is prod', () => {
        fixture.whenStable().then(() => {
            component.formGroup.get("devInstanceType").setValue("t3.small");
            const cards = fixture.debugElement.queryAll(By.css("a.card"));
            cards[1].triggerEventHandler('click', {});
            expect(component.formGroup.get("devInstanceType").value).toBeFalsy();
        });
    });

    xit('Prod instance type should be reset if control plane is dev', () => {
        fixture.whenStable().then(() => {
            component.formGroup.get("prodInstanceType").setValue("t3.small");
            const cards = fixture.debugElement.queryAll(By.css("a.card"));
            cards[0].triggerEventHandler('click', {});
            expect(component.formGroup.get("prodInstanceType").value).toBeFalsy();
        });
    });

    it('should announce description change', () => {
        const msgSpy = spyOn(AppServices.messenger, 'publish').and.callThrough();
        component.ngOnInit();
        component.nodeType = '';

        const staticDescription = component.dynamicDescription();
        expect(staticDescription).toEqual('Specify the resources backing the  cluster');

        component.setClusterTypeDescriptor('FUDGE');
        expect(msgSpy).toHaveBeenCalledWith({
            type: TkgEventType.STEP_DESCRIPTION_CHANGE,
            payload: {
                wizard: 'EggplantWizard',
                step: AzureForm.NODESETTING,
                description: 'Specify the resources backing the FUDGE cluster',
            }
        });

        const planeSettingControl = component.formGroup.get('controlPlaneSetting');
        planeSettingControl.setValue('prod');
        expect(msgSpy).toHaveBeenCalledWith({
            type: TkgEventType.STEP_DESCRIPTION_CHANGE,
            payload: {
                wizard: 'EggplantWizard',
                step: AzureForm.NODESETTING,
                description: 'Control plane type: prod',
            }
        });
    });
});<|MERGE_RESOLUTION|>--- conflicted
+++ resolved
@@ -2,16 +2,11 @@
 import { async, ComponentFixture, TestBed } from '@angular/core/testing';
 import { By } from '@angular/platform-browser';
 import { CUSTOM_ELEMENTS_SCHEMA } from '@angular/core';
-<<<<<<< HEAD
-import { FormBuilder } from '@angular/forms';
-import { ReactiveFormsModule } from '@angular/forms';
+import { FormBuilder, ReactiveFormsModule } from '@angular/forms';
 
 // Library imports
 import { APIClient } from 'tanzu-ui-api-lib';
 
-=======
-import { FormBuilder, ReactiveFormsModule } from '@angular/forms';
->>>>>>> 3f026470
 // App imports
 import AppServices from 'src/app/shared/service/appServices';
 import { FieldMapUtilities } from '../../wizard/shared/field-mapping/FieldMapUtilities';
