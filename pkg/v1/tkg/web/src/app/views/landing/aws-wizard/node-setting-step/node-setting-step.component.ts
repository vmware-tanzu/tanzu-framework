--- conflicted
+++ resolved
@@ -473,13 +473,7 @@
                 .pipe(takeUntil(this.unsubscribe))
                 .subscribe(
                     ((nodeTypes) => {
-<<<<<<< HEAD
-                        // this.azNodeTypes[azField] = nodeTypes;
-
-                        this.azNodeTypes[azField] = nodeTypes;
-=======
                         this.azNodeTypes[azField] = nodeTypes?.sort();
->>>>>>> 31c90052
                         if (nodeTypes.length === 1) {
                             this.setControlValueSafely(workerNodeField, nodeTypes[0]);
                         }
