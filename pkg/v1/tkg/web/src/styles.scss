--- conflicted
+++ resolved
@@ -150,12 +150,6 @@
     visibility: hidden;
 }
 
-<<<<<<< HEAD
-.hidden {
-    display: none;
-}
-
-=======
 .display-none {
     display: none;
 }
@@ -164,7 +158,6 @@
     white-space: nowrap;
 }
 
->>>>>>> cc275d45
 .brand-logo {
     background-size: contain;
     background-repeat: no-repeat;
