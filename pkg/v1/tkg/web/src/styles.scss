/* You can add global styles to this file, and also import other style files */
@import './sass/mixins/logo-base.scss';

//////////////////////////////////////
// Display helpers
//////////////////////////////////////

.no-gutters {
    padding: 0 !important;
}

.no-wrap {
    white-space: nowrap;
}

.hide {
    max-height: 0px;
    overflow: hidden;
    visibility: hidden;
}

.display-none {
    display: none;
}

.inline {
    display: inline;
}

//////////////////////////////////////
// Positioning helpers
//////////////////////////////////////

.align-left {
    text-align: left;
}

.align-right {
    text-align: right;
}

.mt-20 {
    margin-top: 20px;
}

.mt-30 {
    margin-top: 30px;
}

.mt-40 {
    margin-top: 40px;
}

.mb-20 {
    margin-bottom: 20px;
}

.mb-10 {
    margin-bottom: 10px;
}

.pl-5 {
    padding-left: 5px;
}

.pr-5 {
    padding-right: 5px;
}

.offset-top-1 {
    position: relative;
    top: -1px;
}

.offset-top-2 {
    position: relative;
    top: -2px;
}

.offset-top-4 {
    position: relative;
    top: -4px;
}

.export-btn {
    float: right;
}

//////////////////////////////////////
// Dark theme overrides
//////////////////////////////////////

body.dark {
    .header {
        background-color: #485a6a;
    }

    button.clr-accordion-header-button {
        color: #fff;
    }

    .clr-error {
        .clr-subtext {
            color: #F76B64;
        }
    }
}

//////////////////////////////////////
// Branding
//////////////////////////////////////

.tanzu-logo {
    @include logo-container('./assets/images/tanzu-logo.svg');
    margin-right: 6px;
    width: 36px;
    height: 36px;
}

.tce-logo {
    @include logo-container('./assets/images/tce-logo.svg');
    margin-right: 6px;
    width: 36px;
    height: 36px;
}

.landing-image {
    display: inline-block;
    text-indent: -9999px;
    margin-top: 26px;
    width: 100%;
    height: 100%;
    background: url(./assets/images/welcome-intro.svg);
    background-size: 100% auto;
    background-repeat: no-repeat;
}

//////////////////////////////////////
// Contextual help
//////////////////////////////////////

clr-icon.contextual-help {
    cursor: pointer;
}

//////////////////////////////////////
// Clarity overrides and helpers
//////////////////////////////////////

.btn-connect {
    margin-top: 20px;
}

.btn-refresh {
    color: #0072a3;
    cursor: pointer;
    display: inline-block;
}

.clr-accordion {
    margin-bottom: 0;

    // tooltip icon overrides
    .title, label {
        clr-tooltip {
            clr-icon {
                bottom: 1px;
                position: relative;
            }
        }
    }

    h4 {
        margin-top: 0;

        clr-tooltip {
            clr-icon {
                position: relative;
                bottom: 1px;
                right: 4px;
            }
        }

        .btn-refresh {
            clr-icon {
                position: relative;
                bottom: 2px;
            }
        }

        .spinner-sm {
            top: 2px;
        }
    }

    .card-footer {
        label {
            font-weight: 600;
            font-size: .541667rem;
            line-height: .75rem;
        }
    }

    .alert {
        margin-bottom: 10px;
    }

    .clr-select-wrapper {
        select {
            min-width: 100px;
            max-width: 200px;
        }
    }
}

.card {
    .card-footer {
        clr-datalist-container {
            margin-top: 0;
        }
    }
}

clr-control-error.clr-subtext {
    color: #c72100;
}

.label-disabled {
    opacity: 0.54;
}

.input-disabled {
    opacity: 0.7;
}

<<<<<<< HEAD
=======
.hide {
    max-height: 0px;
    overflow: hidden;
    visibility: hidden;
}

.display-none {
    display: none;
}

.no-wrap {
    white-space: nowrap;
}

.brand-logo {
    background-size: contain;
    background-repeat: no-repeat;
    display: inline-block;
    vertical-align: middle;
    width: 36px;
    height: 36px;
    margin-bottom: 6px;
    margin-right: 4px;
}
.inline {
    display: inline;
}

.max-width {
    width: 100%;
}

>>>>>>> ca304221
//////////////////////////////////////
// Generic logo icons
//////////////////////////////////////

.logo-16 {
    @include logo-container($logo_blue);
    @include logo-sizer(16, 16);
}

.logo-24 {
    @include logo-container($logo_blue);
    @include logo-sizer(24, 24);
}

.logo-30 {
    @include logo-container($logo_blue);
    @include logo-sizer(30, 30);
}

.logo-100 {
    @include logo-container($logo_blue);
    @include logo-sizer(100, 100);
}

//////////////////////////////////////
// Provider logo icons
//////////////////////////////////////

.vsphere-icon-30 {
    @include logo-container($logo-vsphere);
    @include logo-sizer(30, 30);
}

.vsphere-icon-48 {
    @include logo-container($logo-vsphere);
    @include logo-sizer(48, 48);
}

.aws-ec2-icon-30 {
    @include logo-container($logo-aws-ec2);
    @include logo-sizer(30, 30);
}

.aws-ec2-icon-48 {
    @include logo-container($logo-aws-ec2);
    @include logo-sizer(48, 48);
}

.ms-azure-icon-30 {
    @include logo-container($logo-ms-azure);
    @include logo-sizer(30, 30);
}

.ms-azure-icon-48 {
    @include logo-container($logo-ms-azure);
    @include logo-sizer(48, 48);
}

.docker-icon-30 {
    @include logo-container($logo-docker);
    @include logo-sizer(30, 30);
}

.docker-icon-48 {
    @include logo-container($logo-docker);
    @include logo-sizer(48, 48);
}<|MERGE_RESOLUTION|>--- conflicted
+++ resolved
@@ -25,6 +25,10 @@
 
 .inline {
     display: inline;
+}
+
+.max-width {
+    width: 100%;
 }
 
 //////////////////////////////////////
@@ -233,41 +237,6 @@
     opacity: 0.7;
 }
 
-<<<<<<< HEAD
-=======
-.hide {
-    max-height: 0px;
-    overflow: hidden;
-    visibility: hidden;
-}
-
-.display-none {
-    display: none;
-}
-
-.no-wrap {
-    white-space: nowrap;
-}
-
-.brand-logo {
-    background-size: contain;
-    background-repeat: no-repeat;
-    display: inline-block;
-    vertical-align: middle;
-    width: 36px;
-    height: 36px;
-    margin-bottom: 6px;
-    margin-right: 4px;
-}
-.inline {
-    display: inline;
-}
-
-.max-width {
-    width: 100%;
-}
-
->>>>>>> ca304221
 //////////////////////////////////////
 // Generic logo icons
 //////////////////////////////////////
