--- conflicted
+++ resolved
@@ -11,23 +11,139 @@
         color: #fff;
     }
 }
-// End dark theme overrides
-
-// Accessibility fixes
-    // form field error increase contrast of error color
-    .clr-validate-icon,
-    .clr-error .clr-subtext  {
-        color: #f76b64;
-    }
-    .clr-error .clr-input:not([readonly]) {
-        border-bottom-color: #f76b64;
-    }
-    .clr-error .clr-textarea {
-        border-color: #f76b64;
-    }
-// End accessibility fixes
-
-// Branding and logos
+
+// Branding logos
+.tanzu-logo {
+    @include logo-container('./assets/images/tanzu-logo.svg');
+    top: -2px;
+    position: relative;
+    margin-right: 6px;
+    width: 36px;
+    height: 36px;
+}
+
+.tce-logo {
+    @include logo-container('./assets/images/tce-logo.svg');
+    top: -2px;
+    position: relative;
+    margin-right: 6px;
+    width: 36px;
+    height: 36px;
+}
+
+.landing-image {
+    display: inline-block;
+    text-indent: -9999px;
+    margin-top: 26px;
+    width: 100%;
+    height: 100%;
+    background: url(./assets/images/welcome-intro.svg);
+    background-size: 100% auto;
+    background-repeat: no-repeat;
+}
+
+.no-gutters {
+    padding: 0;
+}
+
+// contextual help
+clr-icon.contextual-help {
+    cursor: pointer;
+}
+
+// wizard fixes
+.btn-connect {
+    margin-top: 20px;
+}
+
+.btn-refresh {
+    color: #0072a3;
+    cursor: pointer;
+    display: inline-block;
+}
+
+.clr-accordion {
+    margin-bottom: 0;
+
+    // tooltip icon fixes
+    label {
+        clr-tooltip {
+            clr-icon {
+                bottom: 1px;
+                position: relative;
+            }
+        }
+    }
+
+    h4 {
+        margin-top: 0;
+
+        clr-tooltip {
+            clr-icon {
+                position: relative;
+                bottom: 1px;
+                right: 4px;
+            }
+        }
+
+        .btn-refresh {
+            clr-icon {
+                position: relative;
+                bottom: 2px;
+            }
+        }
+
+        .spinner-sm {
+            top: 2px;
+        }
+    }
+
+    .card-footer {
+        label {
+            font-weight: 600;
+            font-size: .541667rem;
+            line-height: .75rem;
+        }
+    }
+
+    .alert {
+        margin-bottom: 10px;
+    }
+
+    .clr-select-wrapper {
+        select {
+            min-width: 100px;
+            max-width: 200px;
+        }
+    }
+}
+
+.card {
+    .card-footer {
+        clr-datalist-container {
+            margin-top: 0;
+        }
+    }
+}
+
+clr-control-error.clr-subtext {
+    color: #c72100;
+}
+
+.label-disabled {
+    opacity: 0.54;
+}
+
+.input-disabled {
+    opacity: 0.7;
+}
+
+.hide {
+    max-height: 0px;
+    overflow: hidden;
+    visibility: hidden;
+}
+
 .brand-logo {
     background-size: contain;
     background-repeat: no-repeat;
@@ -38,126 +154,9 @@
     margin-bottom: 6px;
     margin-right: 4px;
 }
-
-.tanzu-logo {
-    @include logo-container('./assets/images/tanzu-logo.svg');
-    top: -2px;
-    position: relative;
-    margin-right: 6px;
-    width: 36px;
-    height: 36px;
-}
-
-.tce-logo {
-    @include logo-container('./assets/images/tce-logo.svg');
-    top: -2px;
-    position: relative;
-    margin-right: 6px;
-    width: 36px;
-    height: 36px;
-}
-// End branding logos
-
-// Wizard fixes
-.no-gutters {
-    padding: 0;
-}
-
-<<<<<<< HEAD
-=======
-// contextual help
-clr-icon.contextual-help {
-    cursor: pointer;
-}
-
-// wizard fixes
->>>>>>> 373f1c6b
-.btn-connect {
-    margin-top: 20px;
-}
-
-.btn-refresh {
-    color: #0072a3;
-    cursor: pointer;
-    display: inline-block;
-}
-
-.clr-accordion {
-    margin-bottom: 0;
-
-    // tooltip icon fixes
-    label {
-        clr-tooltip {
-            clr-icon {
-                bottom: 1px;
-                position: relative;
-            }
-        }
-    }
-
-    h4 {
-        margin-top: 0;
-
-        clr-tooltip {
-            clr-icon {
-                position: relative;
-                bottom: 1px;
-                right: 4px;
-            }
-        }
-
-        .btn-refresh {
-            clr-icon {
-                position: relative;
-                bottom: 2px;
-            }
-        }
-
-        .spinner-sm {
-            top: 2px;
-        }
-    }
-
-    .card-footer {
-        label {
-            font-weight: 600;
-            font-size: .541667rem;
-            line-height: .75rem;
-        }
-    }
-
-    .alert {
-        margin-bottom: 10px;
-    }
-
-    .clr-select-wrapper {
-        select {
-            min-width: 100px;
-            max-width: 200px;
-        }
-    }
-}
-
-.card {
-    .card-footer {
-        clr-datalist-container {
-            margin-top: 0;
-        }
-    }
-}
-
-clr-control-error.clr-subtext {
-    color: #c72100;
-}
-
-.label-disabled {
-    opacity: 0.54;
-}
-
-.input-disabled {
-    opacity: 0.7;
-}
-// End wizard fixes
+.inline {
+    display: inline;
+}
 
 //////////////////////////////////////
 // Generic logo icons
@@ -229,26 +228,6 @@
 //////////////////////////////////////
 // Common or shared styles
 //////////////////////////////////////
-.landing-image {
-    display: inline-block;
-    text-indent: -9999px;
-    margin-top: 26px;
-    width: 100%;
-    height: 100%;
-    background: url(./assets/images/welcome-intro.svg);
-    background-size: 100% auto;
-    background-repeat: no-repeat;
-}
-
-.hide {
-    max-height: 0px;
-    overflow: hidden;
-    visibility: hidden;
-}
-
-.inline {
-    display: inline;
-}
 
 .align-left {
     text-align: left;
