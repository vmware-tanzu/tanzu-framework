--- conflicted
+++ resolved
@@ -24,16 +24,6 @@
 
 // AWSConfig is the tkg config for aws
 type AWSConfig struct {
-<<<<<<< HEAD
-	ClusterName            string `yaml:"CLUSTER_NAME,omitempty"`
-	InfrastructureProvider string `yaml:"INFRASTRUCTURE_PROVIDER,omitempty"`
-	ClusterPlan            string `yaml:"CLUSTER_PLAN,omitempty"`
-	CeipParticipation      string `yaml:"ENABLE_CEIP_PARTICIPATION,omitempty"`
-
-	Region                    string `yaml:"AWS_REGION,omitempty"`
-	AccessKeyID               string `yaml:"AWS_ACCESS_KEY_ID,omitempty"`
-	SecretAcessKey            string `yaml:"AWS_SECRET_ACCESS_KEY,omitempty"`
-=======
 	AccessKeyID           string `yaml:"AWS_ACCESS_KEY_ID,omitempty"`
 	AMIID                 string `yaml:"AWS_AMI_ID,omitempty"`
 	AWSPrivateSubnetID    string `yaml:"AWS_PRIVATE_SUBNET_ID"`
@@ -55,7 +45,6 @@
 	ControlPlaneNodeType  string `yaml:"CONTROL_PLANE_MACHINE_TYPE,omitempty"`
 	// ControlPlaneOSDiskSizeGiB is the size of the root volume of the control plane instances of a cluster
 	ControlPlaneOSDiskSizeGiB string `yaml:"AWS_CONTROL_PLANE_OS_DISK_SIZE_GIB,omitempty"`
->>>>>>> 2a1bad3c
 	CredentialProfile         string `yaml:"AWS_PROFILE,omitempty"`
 	EnableAuditLogging        string `yaml:"ENABLE_AUDIT_LOGGING"`
 	HTTPProxyEnabled          string `yaml:"TKG_HTTP_PROXY_ENABLED"`
@@ -80,7 +69,6 @@
 	ServiceCidr            string                    `yaml:"SERVICE_CIDR"`
 	SessionToken           string                    `yaml:"AWS_SESSION_TOKEN,omitempty"`
 	SSHKeyName             string                    `yaml:"AWS_SSH_KEY_NAME"`
-	TmcRegistrationURL     string                    `yaml:"TMC_REGISTRATION_URL,omitempty"`
 	VPCCidr                string                    `yaml:"AWS_VPC_CIDR"`
 	IdentityReference      AWSIdentityReference      `yaml:",inline"`
 	SecurityGroupOverrides AWSSecurityGroupOverrides `yaml:",inline"`
@@ -156,19 +144,6 @@
 		ClusterName:            params.ClusterName,
 		InfrastructureProvider: constants.InfrastructureProviderAWS,
 		ClusterPlan:            params.ControlPlaneFlavor,
-<<<<<<< HEAD
-
-		Region:                params.AwsAccountParams.Region,
-		B64EncodedCredentials: encodedCredentials,
-		ControlPlaneNodeType:  params.ControlPlaneNodeType,
-		NodeMachineType:       params.WorkerNodeType,
-		AMIID:                 amiID,
-		SSHKeyName:            params.SSHKeyName,
-		ClusterCidr:           params.Networking.ClusterPodCIDR,
-		ServiceCidr:           params.Networking.ClusterServiceCIDR,
-		HTTPProxyEnabled:      falseConst,
-=======
-		TmcRegistrationURL:     params.TmcRegistrationURL,
 		Region:                 params.AwsAccountParams.Region,
 		B64EncodedCredentials:  encodedCredentials,
 		ControlPlaneNodeType:   params.ControlPlaneNodeType,
@@ -180,7 +155,6 @@
 		ClusterCidr:            params.Networking.ClusterPodCIDR,
 		ServiceCidr:            params.Networking.ClusterServiceCIDR,
 		HTTPProxyEnabled:       falseConst,
->>>>>>> 2a1bad3c
 	}
 
 	if params.CeipOptIn != nil {
