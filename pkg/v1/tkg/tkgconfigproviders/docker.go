// Copyright 2021 VMware, Inc. All Rights Reserved.
// SPDX-License-Identifier: Apache-2.0

package tkgconfigproviders

import (
	"encoding/base64"
	"strconv"

	"github.com/vmware-tanzu/tanzu-framework/pkg/v1/tkg/constants"
	"github.com/vmware-tanzu/tanzu-framework/pkg/v1/tkg/web/server/models"
)

// DockerConfig is the tkg config file for docker provider
type DockerConfig struct {
	ClusterName               string `yaml:"CLUSTER_NAME,omitempty"`
	InfrastructureProvider    string `yaml:"INFRASTRUCTURE_PROVIDER,omitempty"`
	ClusterPlan               string `yaml:"CLUSTER_PLAN,omitempty"`
	CeipParticipation         string `yaml:"ENABLE_CEIP_PARTICIPATION,omitempty"`
	MachineHealthCheckEnabled string `yaml:"ENABLE_MHC,omitempty"`
	ServiceCIDR               string `yaml:"SERVICE_CIDR,omitempty"`
	ClusterCIDR               string `yaml:"CLUSTER_CIDR,omitempty"`
	ClusterHTTPProxy          string `yaml:"TKG_HTTP_PROXY,omitempty"`
	ClusterHTTPSProxy         string `yaml:"TKG_HTTPS_PROXY,omitempty"`
	ClusterNoProxy            string `yaml:"TKG_NO_PROXY,omitempty"`
	HTTPProxyEnabled          string `yaml:"TKG_HTTP_PROXY_ENABLED"`
	IDPConfig                 `yaml:",inline"`
	OsInfo                    `yaml:",inline"`
}

func (c *client) NewDockerConfig(params *models.DockerRegionalClusterParams) (*DockerConfig, error) {
	var err error
	res := &DockerConfig{
		ClusterName:            params.ClusterName,
		InfrastructureProvider: constants.InfrastructureProviderDocker,
<<<<<<< HEAD
		ClusterPlan:            params.ControlPlaneFlavor,
=======
		ClusterPlan:            constants.PlanDev,
		TmcRegistrationURL:     params.TmcRegistrationURL,
>>>>>>> 2a1bad3c
		ClusterCIDR:            params.Networking.ClusterPodCIDR,
		ServiceCIDR:            params.Networking.ClusterServiceCIDR,
		HTTPProxyEnabled:       falseConst,
	}

	if params.CeipOptIn != nil {
		res.CeipParticipation = strconv.FormatBool(*params.CeipOptIn)
	}

	if params.IdentityManagement != nil { //nolint:dupl
		res.IdentityManagementType = *params.IdentityManagement.IdmType
		res.OIDCProviderName = params.IdentityManagement.OidcProviderName
		res.OIDCIssuerURL = params.IdentityManagement.OidcProviderURL.String()
		res.OIDCClientID = params.IdentityManagement.OidcClientID
		res.OIDCClientSecret = params.IdentityManagement.OidcClientSecret
		res.OIDCScopes = params.IdentityManagement.OidcScope
		res.OIDCGroupsClaim = params.IdentityManagement.OidcClaimMappings["groups"]
		res.OIDCUsernameClaim = params.IdentityManagement.OidcClaimMappings["username"]
		res.LDAPBindDN = params.IdentityManagement.LdapBindDn
		res.LDAPBindPassword = params.IdentityManagement.LdapBindPassword
		res.LDAPHost = params.IdentityManagement.LdapURL
		res.LDAPUserSearchBaseDN = params.IdentityManagement.LdapUserSearchBaseDn
		res.LDAPUserSearchFilter = params.IdentityManagement.LdapUserSearchFilter
		res.LDAPUserSearchUsername = params.IdentityManagement.LdapUserSearchUsername
		res.LDAPUserSearchNameAttr = params.IdentityManagement.LdapUserSearchNameAttr
		res.LDAPGroupSearchBaseDN = params.IdentityManagement.LdapGroupSearchBaseDn
		res.LDAPGroupSearchFilter = params.IdentityManagement.LdapGroupSearchFilter
		res.LDAPGroupSearchUserAttr = params.IdentityManagement.LdapGroupSearchUserAttr
		res.LDAPGroupSearchGroupAttr = params.IdentityManagement.LdapGroupSearchGroupAttr
		res.LDAPGroupSearchNameAttr = params.IdentityManagement.LdapGroupSearchNameAttr
		res.LDAPRootCAData = base64.StdEncoding.EncodeToString([]byte(params.IdentityManagement.LdapRootCa))
	}

	if params.Networking != nil && params.Networking.HTTPProxyConfiguration != nil && params.Networking.HTTPProxyConfiguration.Enabled {
		res.HTTPProxyEnabled = trueConst
		conf := params.Networking.HTTPProxyConfiguration
		res.ClusterHTTPProxy, err = CheckAndGetProxyURL(conf.HTTPProxyUsername, conf.HTTPProxyPassword, conf.HTTPProxyURL)
		if err != nil {
			return res, err
		}
		res.ClusterHTTPSProxy, err = CheckAndGetProxyURL(conf.HTTPSProxyUsername, conf.HTTPSProxyPassword, conf.HTTPSProxyURL)
		if err != nil {
			return res, err
		}
		res.ClusterNoProxy = params.Networking.HTTPProxyConfiguration.NoProxy
	}

	if params.MachineHealthCheckEnabled {
		res.MachineHealthCheckEnabled = trueConst
	} else {
		res.MachineHealthCheckEnabled = falseConst
	}

	return res, nil
}<|MERGE_RESOLUTION|>--- conflicted
+++ resolved
@@ -33,12 +33,7 @@
 	res := &DockerConfig{
 		ClusterName:            params.ClusterName,
 		InfrastructureProvider: constants.InfrastructureProviderDocker,
-<<<<<<< HEAD
-		ClusterPlan:            params.ControlPlaneFlavor,
-=======
 		ClusterPlan:            constants.PlanDev,
-		TmcRegistrationURL:     params.TmcRegistrationURL,
->>>>>>> 2a1bad3c
 		ClusterCIDR:            params.Networking.ClusterPodCIDR,
 		ServiceCIDR:            params.Networking.ClusterServiceCIDR,
 		HTTPProxyEnabled:       falseConst,
