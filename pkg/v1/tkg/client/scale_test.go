--- conflicted
+++ resolved
@@ -10,12 +10,8 @@
 	. "github.com/onsi/ginkgo"
 	. "github.com/onsi/gomega"
 	"github.com/pkg/errors"
-<<<<<<< HEAD
-	"sigs.k8s.io/cluster-api/api/v1beta1"
-=======
 	v1 "k8s.io/api/core/v1"
 	"sigs.k8s.io/cluster-api/api/v1alpha3"
->>>>>>> ad4fd592
 
 	. "github.com/vmware-tanzu/tanzu-framework/pkg/v1/tkg/client"
 	"github.com/vmware-tanzu/tanzu-framework/pkg/v1/tkg/fakes"
@@ -200,67 +196,6 @@
 		})
 
 		Context("management cluster is not a Pacific cluster", func() {
-<<<<<<< HEAD
-			When("a user scales worker nodes greater than num of machine deployments", func() {
-				It("should update mds with the correct number of workers", func() {
-					regionalClusterClient.IsPacificRegionalClusterReturns(false, nil)
-					regionalClusterClient.GetKCPObjectForClusterReturns(nil, nil)
-					md1 := v1beta1.MachineDeployment{}
-					md1.Name = md1Name
-					md1.Namespace = defaultNamespaceName
-					md2 := v1beta1.MachineDeployment{}
-					md2.Name = md2Name
-					md2.Namespace = defaultNamespaceName
-					md3 := v1beta1.MachineDeployment{}
-					md3.Name = md3Name
-					md3.Namespace = defaultNamespaceName
-					regionalClusterClient.GetMDObjectForClusterReturns([]v1beta1.MachineDeployment{md1, md2, md3}, nil)
-
-					scaleClusterOptions.ControlPlaneCount = 0
-					scaleClusterOptions.WorkerCount = 4
-
-					err = tkgClient.DoScaleCluster(regionalClusterClient, &scaleClusterOptions)
-					Expect(err).ToNot(HaveOccurred())
-
-					Expect(regionalClusterClient.UpdateReplicasCallCount()).To(Equal(3))
-					_, name, namespace, count := regionalClusterClient.UpdateReplicasArgsForCall(0)
-					Expect(name).To(Equal(md1.Name))
-					Expect(namespace).To(Equal(md1.Namespace))
-					Expect(count).To(BeEquivalentTo(2))
-
-					_, name, namespace, count = regionalClusterClient.UpdateReplicasArgsForCall(1)
-					Expect(name).To(Equal(md2.Name))
-					Expect(namespace).To(Equal(md2.Namespace))
-					Expect(count).To(BeEquivalentTo(1))
-
-					_, name, namespace, count = regionalClusterClient.UpdateReplicasArgsForCall(2)
-					Expect(name).To(Equal(md3.Name))
-					Expect(namespace).To(Equal(md3.Namespace))
-					Expect(count).To(BeEquivalentTo(1))
-				})
-			})
-			When("a user scales worker nodes less than num of machine deployments", func() {
-				It("should return an error", func() {
-					regionalClusterClient.IsPacificRegionalClusterReturns(false, nil)
-					regionalClusterClient.GetKCPObjectForClusterReturns(nil, nil)
-					md1 := v1beta1.MachineDeployment{}
-					md1.Name = md1Name
-					md1.Namespace = defaultNamespaceName
-					md2 := v1beta1.MachineDeployment{}
-					md2.Name = md2Name
-					md2.Namespace = defaultNamespaceName
-					md3 := v1beta1.MachineDeployment{}
-					md3.Name = md3Name
-					md3.Namespace = defaultNamespaceName
-					regionalClusterClient.GetMDObjectForClusterReturns([]v1beta1.MachineDeployment{md1, md2, md3}, nil)
-
-					scaleClusterOptions.ControlPlaneCount = 0
-					scaleClusterOptions.WorkerCount = 2
-
-					err = tkgClient.DoScaleCluster(regionalClusterClient, &scaleClusterOptions)
-					Expect(err).To(HaveOccurred())
-					Expect(err.Error()).To(ContainSubstring("worker count must be greater than"))
-=======
 			Context("and scale is not operating on a specific node pool", func() {
 				When("a user scales worker nodes greater than num of machine deployments", func() {
 					It("should update mds with the correct number of workers", func() {
@@ -309,7 +244,6 @@
 						Expect(regionalClusterClient.GetMDObjectForClusterCallCount()).To(Equal(0))
 						Expect(regionalClusterClient.UpdateReplicasCallCount()).To(Equal(0))
 					})
->>>>>>> ad4fd592
 				})
 			})
 			Context("and scale is operating on a specific node pool", func() {
