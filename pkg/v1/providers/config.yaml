--- conflicted
+++ resolved
@@ -1,55 +1,28 @@
-providers:
-<<<<<<< HEAD
+- providers:
   - name: cluster-api
-    url: providers/cluster-api/v0.3.23/core-components.yaml
+    url: providers/cluster-api/v1.0.0/core-components.yaml
     type: CoreProvider
   - name: aws
-    url: providers/infrastructure-aws/v0.6.6/infrastructure-components.yaml
+    url: providers/infrastructure-aws/v1.0.0/infrastructure-components.yaml
     type: InfrastructureProvider
   - name: vsphere
-    url: providers/infrastructure-vsphere/v0.7.10/infrastructure-components.yaml
+    url: providers/infrastructure-vsphere/v1.0.1/infrastructure-components.yaml
     type: InfrastructureProvider
   - name: azure
-    url: providers/infrastructure-azure/v0.4.15/infrastructure-components.yaml
+    url: providers/infrastructure-azure/v1.0.0/infrastructure-components.yaml
     type: InfrastructureProvider
   - name: tkg-service-vsphere
     url: providers/infrastructure-tkg-service-vsphere/v1.1.0/unused.yaml
     type: InfrastructureProvider
   - name: kubeadm
-    url: providers/bootstrap-kubeadm/v0.3.23/bootstrap-components.yaml
+    url: providers/bootstrap-kubeadm/v1.0.0/bootstrap-components.yaml
     type: BootstrapProvider
   - name: kubeadm
-    url: providers/control-plane-kubeadm/v0.3.23/control-plane-components.yaml
+    url: providers/control-plane-kubeadm/v1.0.0/control-plane-components.yaml
     type: ControlPlaneProvider
   - name: docker
-    url: providers/infrastructure-docker/v0.3.23/infrastructure-components.yaml
+    url: providers/infrastructure-docker/v1.0.0/infrastructure-components.yaml
     type: InfrastructureProvider
   - name: byoh
     url: providers/infrastructure-byoh/v0.1.0/infrastructure-components.yaml
-    type: InfrastructureProvider
-=======
-- name: cluster-api
-  url: providers/cluster-api/v1.0.0/core-components.yaml
-  type: CoreProvider
-- name: aws
-  url: providers/infrastructure-aws/v1.0.0/infrastructure-components.yaml
-  type: InfrastructureProvider
-- name: vsphere
-  url: providers/infrastructure-vsphere/v1.0.1/infrastructure-components.yaml
-  type: InfrastructureProvider
-- name: azure
-  url: providers/infrastructure-azure/v1.0.0/infrastructure-components.yaml
-  type: InfrastructureProvider
-- name: tkg-service-vsphere
-  url: providers/infrastructure-tkg-service-vsphere/v1.1.0/unused.yaml
-  type: InfrastructureProvider
-- name: kubeadm
-  url: providers/bootstrap-kubeadm/v1.0.0/bootstrap-components.yaml
-  type: BootstrapProvider
-- name: kubeadm
-  url: providers/control-plane-kubeadm/v1.0.0/control-plane-components.yaml
-  type: ControlPlaneProvider
-- name: docker
-  url: providers/infrastructure-docker/v1.0.0/infrastructure-components.yaml
-  type: InfrastructureProvider
->>>>>>> 5e6211b3
+    type: InfrastructureProvider