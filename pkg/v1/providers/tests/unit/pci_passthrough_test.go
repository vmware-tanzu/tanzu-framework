--- conflicted
+++ resolved
@@ -188,13 +188,8 @@
 			Expect(err).To(HaveOccurred())
 		})
 
-<<<<<<< HEAD
 		It("should set MachineDeployment strategy type to correct value", func() {
 			validValues := []string{"OnDelete", "RollingUpdate"}
-=======
-		It("should set MachineDeployment strategy type to correct value if the input is valid", func() {
-			validValues := []string{"OnDelete, RollingUpdate"}
->>>>>>> 53a02271
 			for _, validValue := range validValues {
 				value.Set("WORKER_ROLLOUT_STRATEGY", validValue)
 				output, err := ytt.RenderYTTTemplate(ytt.CommandOptions{}, paths, value.toReader())
