// Copyright 2021 VMware, Inc. All Rights Reserved.
// SPDX-License-Identifier: Apache-2.0

package registry

import (
	"archive/tar"
	"fmt"
	"io"

	regname "github.com/google/go-containerregistry/pkg/name"
	regv1 "github.com/google/go-containerregistry/pkg/v1"
	ctlimg "github.com/k14s/imgpkg/pkg/imgpkg/image"
	"github.com/pkg/errors"
)

type registry struct {
	registry ctlimg.Registry
}

// New instantiates a new Registry
<<<<<<< HEAD
func New(opts *ctlimg.RegistryOpts) Registry {
	reg := ctlimg.NewRegistry(*opts)
=======
func New(opts ctlimg.RegistryOpts) (Registry, error) {

	reg, err := ctlimg.NewRegistry(opts)
	if err != nil {
		return nil, errors.Wrap(err, "failed to initialze registry client")
	}
>>>>>>> dda4e9b4

	return &registry{
		registry: reg,
	}, nil
}

// ListImageTags lists all tags of the given image.
func (r *registry) ListImageTags(imageName string) ([]string, error) {
	ref, err := regname.ParseReference(imageName, regname.WeakValidation)
	if err != nil {
		return []string{}, err
	}

	return r.registry.ListTags(ref.Context())
}

// GetFile gets the file content bundled in the given image:tag.
// If filename is empty, it will get the first file.
func (r *registry) GetFile(image, tag, filename string) ([]byte, error) {
	ref, err := regname.ParseReference(fmt.Sprintf("%s:%s", image, tag), regname.WeakValidation)
	if err != nil {
		return nil, err
	}
	imgs, err := ctlimg.NewImages(ref, r.registry).Images()
	if err != nil {
		return nil, errors.Wrap(err, "Collecting images: %s")
	}
	if len(imgs) == 0 {
		return nil, errors.New("expected to find at least one image, but found none")
	}

	if len(imgs) > 1 {
		fmt.Println("Found multiple images, extracting first")
	}

	return getFileContentFromImage(imgs[0], filename)
}

func getFileContentFromImage(image regv1.Image, filename string) ([]byte, error) {
	layers, err := image.Layers()

	if err != nil {
		return nil, err
	}

	for _, imgLayer := range layers {
		layerStream, err := imgLayer.Uncompressed()
		if err != nil {
			return nil, err
		}

		defer layerStream.Close()

		files, err := getFileFromLayer(layerStream)
		if err != nil {
			return nil, err
		}

		for k, v := range files {
			if filename == "" || k == filename {
				return v, nil
			}
		}
	}
	return nil, errors.New("cannot find file from the image")
}

func getFileFromLayer(stream io.Reader) (map[string][]byte, error) {
	files := make(map[string][]byte)
	tarReader := tar.NewReader(stream)

	for {
		hdr, err := tarReader.Next()
		if err != nil {
			if err == io.EOF {
				break
			}
			return files, err
		}

		if hdr.Typeflag == tar.TypeReg || hdr.Typeflag == tar.TypeRegA {
			buf, err := io.ReadAll(tarReader)
			if err != nil {
				return files, err
			}
			files[hdr.Name] = buf
		}
	}
	return files, nil
}<|MERGE_RESOLUTION|>--- conflicted
+++ resolved
@@ -19,17 +19,12 @@
 }
 
 // New instantiates a new Registry
-<<<<<<< HEAD
-func New(opts *ctlimg.RegistryOpts) Registry {
-	reg := ctlimg.NewRegistry(*opts)
-=======
-func New(opts ctlimg.RegistryOpts) (Registry, error) {
+func New(opts *ctlimg.RegistryOpts) (Registry, error) {
 
-	reg, err := ctlimg.NewRegistry(opts)
+	reg, err := ctlimg.NewRegistry(*opts)
 	if err != nil {
 		return nil, errors.Wrap(err, "failed to initialze registry client")
 	}
->>>>>>> dda4e9b4
 
 	return &registry{
 		registry: reg,
