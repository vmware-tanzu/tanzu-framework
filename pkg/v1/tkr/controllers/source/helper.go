--- conflicted
+++ resolved
@@ -27,11 +27,8 @@
 	VMwareVersionSeparator = "+vmware."
 	// InitialDiscoveryRetry is the number of retries for the initial TKR sync-up
 	InitialDiscoveryRetry = 10
-<<<<<<< HEAD
-=======
 	// GetManagementClusterInfoFailedError is the error message for not getting management cluster info
 	GetManagementClusterInfoFailedError = "failed to get management cluster info"
->>>>>>> dda4e9b4
 )
 
 // NewTkrFromBom gets a new TKR matching tkrName from the BOM information in bomContent
@@ -204,11 +201,7 @@
 	for i := range items {
 		labels := items[i].GetLabels()
 		if _, ok := labels[constants.ManagememtClusterRoleLabel]; ok {
-<<<<<<< HEAD
 			tkgVersion, ok := items[i].Annotations[constants.TKGVersionKey]
-=======
-			tkgVersion, ok := cl.Annotations[constants.TKGVersionKey]
->>>>>>> dda4e9b4
 			if ok {
 				return tkgVersion, nil
 			}
