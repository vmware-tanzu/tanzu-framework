--- conflicted
+++ resolved
@@ -370,27 +370,6 @@
 	return nil
 }
 
-<<<<<<< HEAD
-func (r *reconciler) waitForManagementClusterReady(stopChan <-chan struct{}, done chan bool) {
-	ticker := time.NewTicker(r.options.InitialDiscoveryFrequency)
-	for {
-		select {
-		case <-stopChan:
-			r.log.Info("Stopped waiting for management cluster to be ready")
-			ticker.Stop()
-			close(done)
-			return
-		case <-ticker.C:
-			r.log.Info("Checking management cluster ready")
-			_, err := r.GetManagementClusterVersion(context.Background())
-			if err != nil {
-				r.log.Info("management cluster is not ready, retrying", "error", err.Error())
-			} else {
-				ticker.Stop()
-				close(done)
-				return
-			}
-=======
 func (r *reconciler) initialReconcile(ticker *time.Ticker, initSyncDone chan bool, stopChan <-chan struct{}, initialDiscoveryRetry int) {
 	for {
 		select {
@@ -442,7 +421,6 @@
 			if err != nil {
 				r.log.Info("failed to reconcile TKRs, retrying", "error", err.Error())
 			}
->>>>>>> dda4e9b4
 		}
 	}
 }
@@ -464,75 +442,26 @@
 		}
 	}
 
-<<<<<<< HEAD
-	r.registry = registry.New(&r.registryOps)
-=======
-	r.registry, err = registry.New(r.registryOps)
+	r.registry, err = registry.New(&r.registryOps)
 	if err != nil {
 		return err
 	}
->>>>>>> dda4e9b4
 
 	r.log.Info("Performing an initial release discovery")
 	waitForClusterReadyDone := make(chan bool)
 	initSyncDone := make(chan bool)
 	done := make(chan bool)
 
-<<<<<<< HEAD
-	go r.waitForManagementClusterReady(stopChan, waitForClusterReadyDone)
-	<-waitForClusterReadyDone
-
-	ticker := time.NewTicker(r.options.InitialDiscoveryFrequency)
-	initialDiscoveryRetry := InitialDiscoveryRetry
-	go func() {
-		for {
-			select {
-			case <-stopChan:
-				r.log.Info("Stopped performing initial TKR discovery")
-				ticker.Stop()
-				close(initSyncDone)
-				return
-			case <-ticker.C:
-
-				var errReconcile error
-				var errCheck error
-
-				if errReconcile = r.ReconcileRelease(context.Background()); errReconcile == nil {
-					// The number of TKRs should be the same as the number of bom image tags for initial sync-up
-					errCheck = r.checkInitialSync(context.Background())
-				}
-
-				if errReconcile != nil {
-					r.log.Info("Failed to complete initial TKR discovery", "error", errReconcile.Error())
-				} else if errCheck != nil {
-					r.log.Info("Failed to complete initial TKR discovery", "error", errCheck.Error())
-				}
-
-				if (errReconcile == nil && errCheck == nil) || initialDiscoveryRetry == 0 {
-					ticker.Stop()
-					close(initSyncDone)
-					return
-				}
-				r.log.Info("Failed to complete initial TKR discovery, retrying")
-				initialDiscoveryRetry--
-			}
-		}
-	}()
-=======
 	ticker := time.NewTicker(r.options.InitialDiscoveryFrequency)
 	initialDiscoveryRetry := InitialDiscoveryRetry
 	go r.initialReconcile(ticker, initSyncDone, stopChan, initialDiscoveryRetry)
->>>>>>> dda4e9b4
 
 	<-initSyncDone
 	r.log.Info("Initial TKR discovery completed")
 
 	ticker = time.NewTicker(r.options.ContinuousDiscoveryFrequency)
 	go r.tkrDiscovery(ticker, done, stopChan)
-<<<<<<< HEAD
-=======
-
->>>>>>> dda4e9b4
+
 	<-done
 	r.log.Info("Stopping TanzuKubernetesReleaase Reconciler")
 	return nil
