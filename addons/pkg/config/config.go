--- conflicted
+++ resolved
@@ -20,9 +20,14 @@
 	CorePackageRepoName     string
 }
 
-<<<<<<< HEAD
-// ClusterBootstrapControllerConfig contains the configuration for clusterbootstrap_controller to reconcile resources
+// ClusterBootstrapControllerConfig contains configuration information related to ClusterBootstrap
 type ClusterBootstrapControllerConfig struct {
+	CNISelectionClusterVariableName string
+	HTTPProxyClusterClassVarName    string
+	HTTPSProxyClusterClassVarName   string
+	NoProxyClusterClassVarName      string
+	ProxyCACertClusterClassVarName  string
+	IPFamilyClusterClassVarName     string
 	// The length of time to wait before kapp-controller's reconciliation
 	PkgiSyncPeriod time.Duration
 	// ServiceAccount name that will be used by kapp-controller to install underlying package contents
@@ -33,14 +38,4 @@
 	PkgiClusterRoleBinding string
 	// The namespace where the bootstrap objects will be created, i.e., tkg-system
 	SystemNamespace string
-=======
-// ClusterBootstrapControllerConfig contains configuration information related to ClusterBootstrap
-type ClusterBootstrapControllerConfig struct {
-	CNISelectionClusterVariableName string
-	HTTPProxyClusterClassVarName    string
-	HTTPSProxyClusterClassVarName   string
-	NoProxyClusterClassVarName      string
-	ProxyCACertClusterClassVarName  string
-	IPFamilyClusterClassVarName     string
->>>>>>> a240fe5a
 }