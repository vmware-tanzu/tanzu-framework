--- conflicted
+++ resolved
@@ -20,13 +20,8 @@
           args:
           #@overlay/match by=lambda index, left, right: "--timeout=" in left, expects=1
           - #@ "--timeout=" + values.vsphereCSI.attachTimeout
-<<<<<<< HEAD
-          #@overlay/match by=overlay.subset({"name": "vsphere-csi-controller"})
-        - image: #@ "{}/{}:{}".format(values.vsphereCSI.vsphereCSIControllerImage.repository, values.vsphereCSI.vsphereCSIControllerImage.path, values.vsphereCSI.vsphereCSIControllerImage.tag)
-=======
         #@overlay/match by=overlay.subset({"name": "vsphere-csi-controller"})
         - image: #@ "{}/{}:{}".format(values.imageInfo.imageRepository, values.imageInfo.images.csiControllerImage.imagePath, values.imageInfo.images.csiControllerImage.tag)
->>>>>>> dda4e9b4
           #@overlay/match missing_ok=True
           imagePullPolicy: #@ values.imageInfo.imagePullPolicy
         #@overlay/match by=overlay.subset({"name": "liveness-probe"})
@@ -47,11 +42,7 @@
         #@ if hasattr(values.vsphereCSI, 'vSphereVersion') and values.vsphereCSI.vSphereVersion.startswith('7'):
         #@overlay/append
         - name: csi-resizer
-<<<<<<< HEAD
-          image: #@ "{}/{}:{}".format(values.vsphereCSI.CSIResizerImage.repository, values.vsphereCSI.CSIResizerImage.path, values.vsphereCSI.CSIResizerImage.tag)
-=======
           image: #@ "{}/{}:{}".format(values.imageInfo.imageRepository, values.imageInfo.images.csiExternalResizer.imagePath, values.imageInfo.images.csiExternalResizer.tag)
->>>>>>> dda4e9b4
           args:
             - --v=4
             - #@ "--timeout=" + values.vsphereCSI.resizerTimeout
@@ -63,9 +54,5 @@
           volumeMounts:
             - mountPath: /csi
               name: socket-dir
-<<<<<<< HEAD
-          imagePullPolicy: #@ values.vsphereCSI.CSIResizerImage.pullPolicy
-=======
           imagePullPolicy: #@ values.imageInfo.imagePullPolicy
->>>>>>> dda4e9b4
         #@ end