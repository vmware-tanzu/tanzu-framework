--- conflicted
+++ resolved
@@ -214,20 +214,17 @@
 		ctrl.Log.WithName("controllers").WithName("ClusterBootstrap"),
 		mgr.GetScheme(),
 		&addonconfig.ClusterBootstrapControllerConfig{
-<<<<<<< HEAD
-			SystemNamespace:        constants.TKGSystemNS,
-			PkgiServiceAccount:     "tanzu-addons-manager-sa",
-			PkgiClusterRole:        "tanzu-addons-manager-clusterrole",
-			PkgiClusterRoleBinding: "tanzu-addons-manager-clusterrolebinding",
-			PkgiSyncPeriod:         10 * time.Minute,
-=======
 			CNISelectionClusterVariableName: constants.DefaultCNISelectionClusterVariableName,
 			HTTPProxyClusterClassVarName:    constants.DefaultHTTPProxyClusterClassVarName,
 			HTTPSProxyClusterClassVarName:   constants.DefaultHTTPSProxyClusterClassVarName,
 			NoProxyClusterClassVarName:      constants.DefaultNoProxyClusterClassVarName,
 			ProxyCACertClusterClassVarName:  constants.DefaultProxyCaCertClusterClassVarName,
 			IPFamilyClusterClassVarName:     constants.DefaultIPFamilyClusterClassVarName,
->>>>>>> a240fe5a
+			SystemNamespace:                 constants.TKGSystemNS,
+			PkgiServiceAccount:              "tanzu-addons-manager-sa",
+			PkgiClusterRole:                 "tanzu-addons-manager-clusterrole",
+			PkgiClusterRoleBinding:          "tanzu-addons-manager-clusterrolebinding",
+			PkgiSyncPeriod:                  10 * time.Minute,
 		},
 	)
 	Expect(bootstrapReconciler.SetupWithManager(ctx, mgr, controller.Options{MaxConcurrentReconciles: 1})).To(Succeed())
