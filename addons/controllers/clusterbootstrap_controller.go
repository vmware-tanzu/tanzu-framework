// Copyright 2022 VMware, Inc. All Rights Reserved.
// SPDX-License-Identifier: Apache-2.0

package controllers

import (
	"context"
	"errors"
	"fmt"
	"time"

	corev1 "k8s.io/api/core/v1"
	rbacv1 "k8s.io/api/rbac/v1"
	apierrors "k8s.io/apimachinery/pkg/api/errors"
	metav1 "k8s.io/apimachinery/pkg/apis/meta/v1"
	"k8s.io/apimachinery/pkg/apis/meta/v1/unstructured"
	"k8s.io/apimachinery/pkg/runtime"
	"k8s.io/apimachinery/pkg/runtime/schema"
	"k8s.io/client-go/discovery"
	cacheddiscovery "k8s.io/client-go/discovery/cached/memory"
	"k8s.io/client-go/dynamic"
	"k8s.io/client-go/kubernetes"
	"k8s.io/utils/pointer"
	clusterapiv1beta1 "sigs.k8s.io/cluster-api/api/v1beta1"
	clusterapiutil "sigs.k8s.io/cluster-api/util"
	clusterapipatchutil "sigs.k8s.io/cluster-api/util/patch"
	clusterApiPredicates "sigs.k8s.io/cluster-api/util/predicates"
	ctrl "sigs.k8s.io/controller-runtime"
	"sigs.k8s.io/controller-runtime/pkg/builder"
	"sigs.k8s.io/controller-runtime/pkg/client"
	"sigs.k8s.io/controller-runtime/pkg/controller"
	"sigs.k8s.io/controller-runtime/pkg/controller/controllerutil"
	"sigs.k8s.io/controller-runtime/pkg/event"
	"sigs.k8s.io/controller-runtime/pkg/handler"
	"sigs.k8s.io/controller-runtime/pkg/predicate"
	"sigs.k8s.io/controller-runtime/pkg/source"

<<<<<<< HEAD
	"github.com/go-logr/logr"

	kappctrlv1alpha1 "github.com/vmware-tanzu/carvel-kapp-controller/pkg/apis/kappctrl/v1alpha1"
	kapppkgiv1alpha1 "github.com/vmware-tanzu/carvel-kapp-controller/pkg/apis/packaging/v1alpha1"
	kapppkgv1alpha1 "github.com/vmware-tanzu/carvel-kapp-controller/pkg/apiserver/apis/datapackaging/v1alpha1"
	versions "github.com/vmware-tanzu/carvel-vendir/pkg/vendir/versions/v1alpha1"
=======
>>>>>>> a240fe5a
	addonconfig "github.com/vmware-tanzu/tanzu-framework/addons/pkg/config"
	"github.com/vmware-tanzu/tanzu-framework/addons/pkg/constants"
	"github.com/vmware-tanzu/tanzu-framework/addons/pkg/types"
	"github.com/vmware-tanzu/tanzu-framework/addons/pkg/util"
	"github.com/vmware-tanzu/tanzu-framework/addons/predicates"
	runtanzuv1alpha3 "github.com/vmware-tanzu/tanzu-framework/apis/run/v1alpha3"
)

// ClusterBootstrapReconciler reconciles a ClusterBootstrap object
type ClusterBootstrapReconciler struct {
	client.Client
	Log     logr.Logger
	Scheme  *runtime.Scheme
	Config  *addonconfig.ClusterBootstrapControllerConfig
	context context.Context
	Config  addonconfig.ClusterBootstrapControllerConfig

	// internal properties
	controller    controller.Controller
	dynamicClient dynamic.Interface
	// on demand dynamic watches for provider refs
	providerWatches map[string]client.Object
	// discovery client for looking up api-resources and preferred versions
	cachedDiscoveryClient discovery.CachedDiscoveryInterface
	// cache for resolved api-resources so that look up is fast (cleared periodically)
	providerGVR map[schema.GroupKind]*schema.GroupVersionResource
}

// NewClusterBootstrapReconciler returns a reconciler for ClusterBootstrap
func NewClusterBootstrapReconciler(c client.Client, log logr.Logger, scheme *runtime.Scheme, config *addonconfig.ClusterBootstrapControllerConfig) *ClusterBootstrapReconciler {
	return &ClusterBootstrapReconciler{
		Client: c,
		Log:    log,
		Scheme: scheme,
<<<<<<< HEAD
		Config: config,
=======
		Config: *config,
>>>>>>> a240fe5a
	}
}

// ClusterBootstrapWatchInputs contains the inputs for Watches set in ClusterBootstrap
type ClusterBootstrapWatchInputs struct {
	src          source.Source
	eventHandler handler.EventHandler
}

// +kubebuilder:rbac:groups=run.tanzu.vmware.com,resources=clusterBootstraps,verbs=get;list;watch;create;update;patch;delete
// +kubebuilder:rbac:groups=run.tanzu.vmware.com,resources=clusterBootstraps/status,verbs=get;update;patch

// SetupWithManager performs the setup actions for an ClusterBootstrap controller, using the passed in mgr.
func (r *ClusterBootstrapReconciler) SetupWithManager(ctx context.Context, mgr ctrl.Manager, options controller.Options) error {
	blder := ctrl.NewControllerManagedBy(mgr).For(&clusterapiv1beta1.Cluster{})

	// Set the Watches for resources watched by ClusterBootstrap
	for _, watchInputs := range r.watchesForClusterBootstrap() {
		blder.Watches(watchInputs.src, watchInputs.eventHandler, builder.WithPredicates(predicates.TKR(r.Log)))
	}

	ctrlr, err := blder.
		WithOptions(options).
		WithEventFilter(clusterApiPredicates.ResourceNotPaused(r.Log)).
		WithEventFilter(predicates.ClusterHasLabel(constants.TKRLabelClassyClusters, r.Log)).
		Build(r)
	if err != nil {
		r.Log.Error(err, "Error creating ClusterBootstrap controller")
		return err
	}

	r.controller = ctrlr
	r.context = ctx
	dynClient, err := dynamic.NewForConfig(mgr.GetConfig())
	if err != nil {
		r.Log.Error(err, "Error creating dynamic client")
		return err
	}
	r.dynamicClient = dynClient
	r.providerWatches = make(map[string]client.Object)

	r.providerGVR = make(map[schema.GroupKind]*schema.GroupVersionResource)
	clientset := kubernetes.NewForConfigOrDie(mgr.GetConfig())
	r.cachedDiscoveryClient = cacheddiscovery.NewMemCacheClient(clientset.Discovery())

	go r.periodicGVRCachesClean()

	return nil
}

// Reconcile performs the reconciliation action for the controller.
func (r *ClusterBootstrapReconciler) Reconcile(ctx context.Context, req ctrl.Request) (ctrl.Result, error) {
	log := r.Log.WithValues(constants.ClusterNamespaceLogKey, req.Namespace, constants.ClusterNameLogKey, req.Name)

	// get cluster object
	cluster := &clusterapiv1beta1.Cluster{}
	if err := r.Client.Get(ctx, req.NamespacedName, cluster); err != nil {
		if apierrors.IsNotFound(err) {
			log.Info("Cluster not found")
			return ctrl.Result{}, nil
		}

		log.Error(err, "unable to fetch cluster")
		return ctrl.Result{}, err
	}

	// make sure the TKR object exists
	tkrName := cluster.Labels[constants.TKRLabelClassyClusters]
	tkr, err := util.GetTKRByName(r.context, r.Client, tkrName)
	if err != nil {
		log.Error(err, "unable to fetch TKR object", "name", tkrName)
		return ctrl.Result{}, err
	}

	// if tkr is not found, should not requeue for the reconciliation
	if tkr == nil {
		log.Info("TKR object not found", "name", tkrName)
		return ctrl.Result{}, nil
	}

	log.Info("Reconciling cluster")

	// if deletion timestamp is set, handle cluster deletion
	if !cluster.GetDeletionTimestamp().IsZero() {
		// TODO handle delete
		// https://github.com/vmware-tanzu/tanzu-framework/issues/1591
		return ctrl.Result{}, nil
	}
	return r.reconcileNormal(cluster, log)
}

// reconcileNormal reconciles the ClusterBootstrap object
func (r *ClusterBootstrapReconciler) reconcileNormal(cluster *clusterapiv1beta1.Cluster, log logr.Logger) (ctrl.Result, error) {
	// get or clone or patch from template
	clusterBootstrap, err := r.createOrPatchClusterBootstrapFromTemplate(cluster, log)
	if err != nil {
		return ctrl.Result{}, err
	}
	if clusterBootstrap == nil {
		return ctrl.Result{}, nil
	}

	// reconcile the proxy settings of the cluster
	err = r.reconcileClusterProxyAndNetworkSettings(cluster, log)
	if err != nil {
		return ctrl.Result{}, err
	}

	remoteClient, err := util.GetClusterClient(r.context, r.Client, r.Scheme, clusterapiutil.ObjectKey(cluster))
	if err != nil {
		log.Error(err, "Error getting remote cluster client")
		return ctrl.Result{}, err
	}

	// Create a PackageInstall CR under the cluster namespace for deploying the kapp-controller on the remote cluster.
	// We need kapp-controller to be deployed prior to CNI, CPI, CSI. This will be a no-op if the cluster object is mgmt
	// cluster.
	if err := r.createOrPatchKappPackageInstall(clusterBootstrap, cluster); err != nil {
		// Return error if kapp-controller fails to be deployed, let reconciler try again
		return ctrl.Result{}, err
	}

	// Create the ServiceAccount on remote cluster, so it could be referenced in PackageInstall CR for kapp-controller
	// reconciliation.
	if _, err := r.createOrPatchAddonServiceAccountOnRemote(cluster, remoteClient); err != nil {
		return ctrl.Result{}, err
	}

	// Create the ClusterRole on remote cluster, and bind it to the ServiceAccount created in above. kapp-controller
	// reconciliation needs privileges.
	if err := r.createOrPatchAddonRBACOnRemote(cluster, remoteClient); err != nil {
		return ctrl.Result{}, err
	}

	// Create or patch the resources for CNI, CPI, CSI to be running on the remote cluster.
	// Those resources include Package CR, data value Secret, PackageInstall CR.
	var corePackages []*runtanzuv1alpha3.ClusterBootstrapPackage
	corePackages = append(corePackages, clusterBootstrap.Spec.CNI, clusterBootstrap.Spec.CPI, clusterBootstrap.Spec.CSI)
	for _, corePackage := range corePackages {
		// The following nil check is redundant, we do not expect CNI, CPI, CSI to be nil and webhook should handle
		// the validations against those fields. Having this nil check is mainly to allow local envtest run when
		// any above component is missing.
		if corePackage == nil {
			continue
		}
		// There are different ways to have all the resources created or patched on remote cluster. Current solution is
		// to handle packages in sequence order. I.e., Create all resources for CNI first, and then CPI, CSI. It is also
		// possible to create all resources in a different order or in parallel. We will consider to use goroutines to create
		// all resources in parallel on remote cluster if there is performance issue from sequential ordering.
		if err := r.createOrPatchAddonResourcesOnRemote(cluster, corePackage, remoteClient); err != nil {
			// For core packages, we require all their creation or patching to succeed, so if error happens against any of the
			// packages, we return error and let the reconciler retry again.
			log.Error(err, fmt.Sprintf("unable to create or patch all the required resources for %s on cluster: %s/%s",
				corePackage.RefName, cluster.Namespace, cluster.Name))
			return ctrl.Result{}, err
		}
	}

	// Create or patch the resources for additionalPackages
	for _, additionalPkg := range clusterBootstrap.Spec.AdditionalPackages {
		if err := r.createOrPatchAddonResourcesOnRemote(cluster, additionalPkg, remoteClient); err != nil {
			// Logging has been handled in createOrPatchAddonResourcesOnRemote()
			return ctrl.Result{}, err
		}
		// set watches on provider objects in additional packages if not already set
		if additionalPkg.ValuesFrom.ProviderRef != nil {
			if err := r.watchProvider(additionalPkg.ValuesFrom.ProviderRef, clusterBootstrap.Namespace, log); err != nil {
				return ctrl.Result{}, err
			}
		}
	}

	return ctrl.Result{}, nil
}

<<<<<<< HEAD
// createOrPatchClusterBootstrapFromTemplate will get, clone or update a ClusterBootstrap associated with a cluster
// all linked secret refs and object refs are cloned into the same namespace as ClusterBootstrap
func (r *ClusterBootstrapReconciler) createOrPatchClusterBootstrapFromTemplate(cluster *clusterapiv1beta1.Cluster,
=======
// createOrPatchclusterBootstrapFromTemplate will get, clone or update a ClusterBootstrap associated with a cluster
// all linked secret refs and object refs are cloned into the same namespace as clusterBootstrap
func (r *ClusterBootstrapReconciler) createOrPatchclusterBootstrapFromTemplate(
	cluster *clusterapiv1beta1.Cluster,
>>>>>>> a240fe5a
	log logr.Logger) (*runtanzuv1alpha3.ClusterBootstrap, error) {

	tkrName := cluster.Labels[constants.TKRLabelClassyClusters]
	clusterBootstrapTemplate := &runtanzuv1alpha3.ClusterBootstrapTemplate{}
	key := client.ObjectKey{Namespace: r.Config.SystemNamespace, Name: tkrName}
	if err := r.Client.Get(r.context, key, clusterBootstrapTemplate); err != nil {
		log.Error(err, "unable to fetch ClusterBootstrapTemplate", "objectkey", key)
		return nil, err
	}

	clusterBootstrap := &runtanzuv1alpha3.ClusterBootstrap{}
	err := r.Client.Get(r.context, client.ObjectKeyFromObject(cluster), clusterBootstrap)
	// if found and resolved tkr is the same, return found object as the TKR is supposed to be immutable
	// also preserves any user changes
	if err == nil && tkrName == clusterBootstrap.Status.ResolvedTKR {
		return clusterBootstrap, nil
	}

	if !apierrors.IsNotFound(err) {
		return nil, err
	}
	if clusterBootstrap.UID == "" {
		log.Info("ClusterBootstrap for cluster does not exist, cloning from template")

		clusterBootstrap.Name = cluster.Name
		clusterBootstrap.Namespace = cluster.Namespace
		clusterBootstrap.Spec = clusterBootstrapTemplate.Spec.DeepCopy()
		// get selected CNI and populate clusterBootstrap.Spec.CNIs with it
		cniPackage, err := r.getCNI(clusterBootstrapTemplate, cluster, log)
		if err != nil {
			return nil, err
		}
		clusterBootstrap.Spec.CNIs = []*runtanzuv1alpha3.ClusterBootstrapPackage{cniPackage}

		secrets, providers, err := r.cloneSecretsAndProviders(cluster, clusterBootstrap, clusterBootstrapTemplate.Namespace, log)
		if err != nil {
			r.Log.Error(err, "unable to clone secrets, providers")
			return nil, err
		}

		clusterBootstrap.OwnerReferences = []metav1.OwnerReference{
			{
				APIVersion:         clusterapiv1beta1.GroupVersion.String(),
				Kind:               cluster.Kind,
				Name:               cluster.Name,
				UID:                cluster.UID,
				Controller:         pointer.BoolPtr(true),
				BlockOwnerDeletion: pointer.BoolPtr(true),
			},
		}

		if err := r.Client.Create(r.context, clusterBootstrap); err != nil {
			return nil, err
		}
		// ensure ownerRef of clusterBootstrap on created secrets and providers, this can only be done after
		// clusterBootstrap is created
		ownerRef := metav1.OwnerReference{
			APIVersion:         runtanzuv1alpha3.GroupVersion.String(),
			Kind:               "ClusterBootstrap", // kind is empty after create
			Name:               clusterBootstrap.Name,
			UID:                clusterBootstrap.UID,
			Controller:         pointer.BoolPtr(true),
			BlockOwnerDeletion: pointer.BoolPtr(true),
		}
		if err := r.ensureOwnerRef(&ownerRef, secrets, providers); err != nil {
			r.Log.Error(err, "unable to ensure ownerref on created secrets and providers", "clusterBootstrap", clusterBootstrap)
			return nil, err
		}

		clusterBootstrap.Status.ResolvedTKR = tkrName
		if err := r.Status().Update(r.context, clusterBootstrap); err != nil {
			return nil, err
		}
		r.Log.Info("cloned clusterBootstrap", "clusterBootstrap", clusterBootstrap)
		return clusterBootstrap, nil
	}

	// TODO upgrade needs patch (update versions of all packages, merge configs, add additional packages and remove packages that don't exist anymore)
	// https://github.com/vmware-tanzu/tanzu-framework/issues/1584
	if tkrName != clusterBootstrap.Status.ResolvedTKR {
		log.Info("TODO handle upgrade")
		return nil, nil
	}
	return nil, errors.New("should not happen")
}

// createOrPatchKappPackageInstall contains the logic that create/update PackageInstall CR for kapp-controller on
// mgmt cluster. The kapp-controller running on mgmt cluster reconciles the PackageInstall CR and creates kapp-controller resources
// on remote workload cluster. This is required for a workload cluster and its corresponding package installations to be functional.
func (r *ClusterBootstrapReconciler) createOrPatchKappPackageInstall(clusterBootstrap *runtanzuv1alpha3.ClusterBootstrap, cluster *clusterapiv1beta1.Cluster) error {
	// Skip if the cluster object represents the management cluster
	if _, exists := cluster.Labels[constants.ManagementClusterRoleLabel]; exists {
		r.Log.Info(fmt.Sprintf("cluster %s/%s is management cluster, skip creating or patching the PackageInstall CR for kapp-controller", cluster.Namespace, cluster.Name))
		return nil
	}

	// In order to create PackageInstall CR, we need to get the Package.Spec.RefName and Package.Spec.Version
	packageRefName, packageVersion, err := util.GetPackageMetadata(r.context, r.Client, clusterBootstrap.Spec.Kapp.RefName, cluster.Namespace)
	if packageRefName == "" || packageVersion == "" || err != nil {
		// Package.Spec.RefName and Package.Spec.Version are required fields for Package CR. We do not expect them to be
		// empty and error should not happen when fetching them from a Package CR.
		r.Log.Error(err, fmt.Sprintf("unable to fetch Package.Spec.RefName or Package.Spec.Version from Package %s/%s",
			cluster.Namespace, clusterBootstrap.Spec.Kapp.RefName))
		return err
	}

	pkgi := &kapppkgiv1alpha1.PackageInstall{
		ObjectMeta: metav1.ObjectMeta{
			// The legacy addons controller uses <cluster name>-<addon name> convention for naming the PackageInstall CR.
			// https://github.com/vmware-tanzu/tanzu-framework/blob/main/addons/controllers/package_reconciler.go#L195.
			// util.GeneratePackageInstallName() follows the same pattern.
			Name: util.GeneratePackageInstallName(cluster.Name, packageRefName),
			// kapp-controller PackageInstall CR is installed under the same namespace as tanzuClusterBootstrap. The namespace
			// is also the same as where the cluster belongs.
			Namespace: cluster.Namespace,
			OwnerReferences: []metav1.OwnerReference{
				{
					APIVersion: clusterapiv1beta1.GroupVersion.String(),
					Kind:       cluster.Kind,
					Name:       cluster.Name,
					UID:        cluster.UID,
				},
			},
		},
	}

	pkgiMutateFn := func() error {
		// TODO: Followup on the following fields, only add them if needed.
		// https://github.com/vmware-tanzu/tanzu-framework/issues/1677
		// if ipkg.ObjectMeta.Annotations == nil {
		//	 ipkg.ObjectMeta.Annotations = make(map[string]string)
		// }
		// ipkg.ObjectMeta.Annotations[addontypes.YttMarkerAnnotation] = ""
		pkgi.Spec.SyncPeriod = &metav1.Duration{Duration: r.Config.PkgiSyncPeriod}
		pkgi.Spec.PackageRef = &kapppkgiv1alpha1.PackageRef{
			// clusterBootstrap.Spec.Kapp.RefName is Package.Name. I.e., kapp-controller.tanzu.vmware.com.0.28.0+vmware.1-tkg.1-rc.1
			// PackageInstall.Spec.PackageRef looks for the Package.Spec.refName which is a short name of the full Package.Name
			// packageRefName and packageVersion are fetched from the Package CR.
			RefName: packageRefName,
			VersionSelection: &versions.VersionSelectionSemver{
				Constraints: packageVersion,
				Prereleases: &versions.VersionSelectionSemverPrereleases{},
			},
		}
		// Adding the cluster reference to PackageInstall spec to instruct kapp-controller where to deploy
		// the underlying resources
		clusterKubeconfigDetails := util.GetClusterKubeconfigSecretDetails(cluster)
		pkgi.Spec.Cluster = &kappctrlv1alpha1.AppCluster{
			KubeconfigSecretRef: &kappctrlv1alpha1.AppClusterKubeconfigSecretRef{
				Name: clusterKubeconfigDetails.Name,
				Key:  clusterKubeconfigDetails.Key,
			},
		}
		secretName, err := r.GetDataValueSecretNameFromBootstrapPackage(clusterBootstrap.Spec.Kapp, cluster.Namespace)
		if err != nil {
			return err
		}
		pkgi.Spec.Values = []kapppkgiv1alpha1.PackageInstallValues{
			{SecretRef: &kapppkgiv1alpha1.PackageInstallValuesSecretRef{
				Name: secretName},
			},
		}
		return nil
	}

	_, err = controllerutil.CreateOrPatch(r.context, r.Client, pkgi, pkgiMutateFn)
	if err != nil {
		r.Log.Error(err, fmt.Sprintf("unable to create or patch %s PackageInstall CR for cluster: %s",
			constants.KappControllerAddonName, cluster.Name))
		return err
	}

	return nil
}

// createOrPatchPackageOnRemote creates the Package CR on remote cluster. In order to install a package on remote cluster
// the Package CR needs to be present.
// createOrPatchPackageOnRemote returns a tuple: (<remote-package>, <error>)
func (r *ClusterBootstrapReconciler) createOrPatchPackageOnRemote(cluster *clusterapiv1beta1.Cluster,
	cbPkg *runtanzuv1alpha3.ClusterBootstrapPackage, clusterClient client.Client) (*kapppkgv1alpha1.Package, error) {

	var err error
	// Create or patch Package CR on remote cluster
	localPackage := &kapppkgv1alpha1.Package{}
	key := client.ObjectKey{Namespace: cluster.Namespace, Name: cbPkg.RefName}
	if err = r.Client.Get(r.context, key, localPackage); err != nil {
		// If there is an error to get the Carvel Package CR from local cluster, nothing needs to be created/cloned on remote.
		// Let the reconciler try again.
		r.Log.Error(err, fmt.Sprintf("unable to get package %s, nothing needs to be created on cluster %s/%s",
			key.String(), cluster.Namespace, cluster.Name))
		return nil, err
	}
	remotePackage := &kapppkgv1alpha1.Package{}
	remotePackage.SetName(localPackage.Name)
	// The Package CR on remote cluster needs to be under configured system namespace
	remotePackage.SetNamespace(r.Config.SystemNamespace)
	_, err = controllerutil.CreateOrPatch(r.context, clusterClient, remotePackage, func() error {
		remotePackage.Spec = *localPackage.Spec.DeepCopy()
		// TODO: Follow up to see if we need to preserve all the other fields, like annotations
		// https://github.com/vmware-tanzu/tanzu-framework/issues/1678
		return nil
	})
	if err != nil {
		r.Log.Error(err, fmt.Sprintf("unable to create or patch Package resource %s/%s on cluster: %s/%s",
			remotePackage.Namespace, remotePackage.Name, cluster.Namespace, cluster.Name))
		return nil, err
	}
	return remotePackage, nil
}

// createOrPatchPackageInstallOnRemote creates or patches PackageInstall CR on remote cluster. The kapp-controller
// running on remote cluster will reconcile it and deploy resources.
func (r *ClusterBootstrapReconciler) createOrPatchPackageInstallOnRemote(cluster *clusterapiv1beta1.Cluster,
	cbPkg *runtanzuv1alpha3.ClusterBootstrapPackage, remoteSecret *corev1.Secret, clusterClient client.Client) (*kapppkgiv1alpha1.PackageInstall, error) {

	// In order to create PackageInstall CR, we need to get the Package.Spec.RefName and Package.Spec.Version
	remotePackageRefName, remotePackageVersion, err := util.GetPackageMetadata(r.context, clusterClient, cbPkg.RefName, r.Config.SystemNamespace)
	if remotePackageRefName == "" || remotePackageVersion == "" || err != nil {
		// Package.Spec.RefName and Package.Spec.Version are required fields for Package CR. We do not expect them to be
		// empty and error should not happen when fetching them from a Package CR.
		r.Log.Error(err, fmt.Sprintf("unable to fetch Package.Spec.RefName or Package.Spec.Version from Package %s/%s on cluster %s/%s",
			r.Config.SystemNamespace, cbPkg.RefName, cluster.Namespace, cluster.Name))
		return nil, err
	}

	// Create PackageInstall CRs on the remote workload cluster, kapp-controller will take care of reconciling them
	remotePkgi := &kapppkgiv1alpha1.PackageInstall{
		ObjectMeta: metav1.ObjectMeta{
			Name:      util.GeneratePackageInstallName(cluster.Name, remotePackageRefName),
			Namespace: r.Config.SystemNamespace,
		},
	}

	_, err = controllerutil.CreateOrPatch(r.context, clusterClient, remotePkgi, func() error {
		remotePkgi.Spec.ServiceAccountName = r.Config.PkgiServiceAccount
		// remotePackageRefName and remotePackageVersion are fetched from the Package CR on remote cluster.
		remotePkgi.Spec.PackageRef = &kapppkgiv1alpha1.PackageRef{
			RefName: remotePackageRefName,
			VersionSelection: &versions.VersionSelectionSemver{
				Constraints: remotePackageVersion,
				Prereleases: &versions.VersionSelectionSemverPrereleases{},
			},
		}
		if remoteSecret != nil {
			// The nil remoteSecret means no data values for current ClusterBootstrapPackage are needed. And no remote secret
			// object gets created. The PackageInstall CR should be created without specifying the spec.Values.
			remotePkgi.Spec.Values = []kapppkgiv1alpha1.PackageInstallValues{
				{SecretRef: &kapppkgiv1alpha1.PackageInstallValuesSecretRef{
					Name: remoteSecret.Name},
				},
			}
		}
		return nil
	})
	if err != nil {
		r.Log.Error(err, fmt.Sprintf("unable to create or patch PackageInstall resource %s/%s on cluster: %s/%s",
			remotePkgi.Namespace, remotePkgi.Name, cluster.Namespace, cluster.Name))
		return nil, err
	}

	return remotePkgi, nil
}

// createOrPatchAddonServiceAccountOnRemote creates or patches the addon ServiceAccount on remote cluster.
// The ServiceAccount will be referenced by the PackageInstall CR, so that kapp-controller on remote cluster could consume
// for PackageInstall reconciliation.
func (r *ClusterBootstrapReconciler) createOrPatchAddonServiceAccountOnRemote(cluster *clusterapiv1beta1.Cluster, clusterClient client.Client) (*corev1.ServiceAccount, error) {
	serviceAccount := &corev1.ServiceAccount{
		ObjectMeta: metav1.ObjectMeta{
			Name:      r.Config.PkgiServiceAccount,
			Namespace: r.Config.SystemNamespace,
		},
	}

	r.Log.Info(fmt.Sprintf("creating or patching ServiceAccount %s/%s on cluster %s/%s",
		serviceAccount.Namespace, serviceAccount.Name, cluster.Namespace, cluster.Name))

	_, err := controllerutil.CreateOrPatch(r.context, clusterClient, serviceAccount, nil)
	if err != nil {
		if apierrors.IsAlreadyExists(err) {
			// If the error is IsAlreadyExists, we ignore and return nil
			return nil, nil
		}
		r.Log.Error(err, fmt.Sprintf("unable to create or patch ServiceAccount %s/%s on cluster %s/%s",
			serviceAccount.Namespace, serviceAccount.Name, cluster.Namespace, cluster.Name))
		return nil, err
	}

	return serviceAccount, nil
}

// createOrPatchAddonRBACOnRemote creates or patches the ClusterRole, ClusterRoleBinding on remote cluster.
// The ClusterRole is bound to the ServiceAccount which is referenced by PackageInstall CR, so that kapp-controller on remote
// cluster could have privileges to lifecycle manage package resources.
func (r *ClusterBootstrapReconciler) createOrPatchAddonRBACOnRemote(cluster *clusterapiv1beta1.Cluster, clusterClient client.Client) error {
	addonRole := &rbacv1.ClusterRole{
		ObjectMeta: metav1.ObjectMeta{
			Name: r.Config.PkgiClusterRole,
		},
	}

	if _, err := controllerutil.CreateOrPatch(r.context, clusterClient, addonRole, func() error {
		addonRole.Rules = []rbacv1.PolicyRule{
			{
				APIGroups: []string{"*"},
				Verbs:     []string{"*"},
				Resources: []string{"*"},
			},
		}
		return nil
	}); err != nil {
		if !apierrors.IsAlreadyExists(err) {
			r.Log.Error(err,
				fmt.Sprintf("unable to create or patch ClusterRole %s/%s on cluster %s/%s",
					addonRole.Namespace, addonRole.Name, cluster.Namespace, cluster.Name))
			return err
		}
		r.Log.Info(fmt.Sprintf("ClusterRole %s already exists on cluster %s/%s. Nothing to create or patch.", addonRole.Name, cluster.Namespace, cluster.Name))
	}

	r.Log.Info(fmt.Sprintf("created or patched ClusterRole %s/%s on cluster %s/%s",
		addonRole.Namespace, addonRole.Name, cluster.Namespace, cluster.Name))

	addonRoleBinding := &rbacv1.ClusterRoleBinding{
		ObjectMeta: metav1.ObjectMeta{
			Name: r.Config.PkgiClusterRoleBinding,
		},
	}
	if _, err := controllerutil.CreateOrPatch(r.context, clusterClient, addonRoleBinding, func() error {
		addonRoleBinding.Subjects = []rbacv1.Subject{
			{
				Kind:      "ServiceAccount",
				Name:      r.Config.PkgiServiceAccount,
				Namespace: r.Config.SystemNamespace,
			},
		}
		addonRoleBinding.RoleRef = rbacv1.RoleRef{
			APIGroup: "rbac.authorization.k8s.io",
			Kind:     "ClusterRole",
			Name:     r.Config.PkgiClusterRole,
		}
		return nil
	}); err != nil {
		if !apierrors.IsAlreadyExists(err) {
			r.Log.Error(err, fmt.Sprintf("unable to create or patch ClusterRoleBinding %s/%s on cluster %s/%s",
				addonRoleBinding.Namespace, addonRoleBinding.Name, cluster.Namespace, cluster.ClusterName))
			return err
		}
		r.Log.Info(fmt.Sprintf("ClusterRoleBinding %s/%s already exists on cluster %s/%s. Nothing to create or patch.",
			addonRoleBinding.Namespace, addonRole.Name, cluster.Namespace, cluster.Name))
	}

	return nil
}

// createOrPatchAddonResourcesOnRemote creates or patches the resources for a cluster bootstrap package on remote workload
// cluster. The resources are [Package CR, Secret for PackageInstall, PackageInstall CR].
func (r *ClusterBootstrapReconciler) createOrPatchAddonResourcesOnRemote(cluster *clusterapiv1beta1.Cluster,
	cbPkg *runtanzuv1alpha3.ClusterBootstrapPackage, clusterClient client.Client) error {

	remotePackage, err := r.createOrPatchPackageOnRemote(cluster, cbPkg, clusterClient)
	if err != nil {
		return err
	}
	r.Log.Info(fmt.Sprintf("created the Package CR %s on cluster %s/%s", remotePackage.Name, cluster.Namespace,
		cluster.Name))

	// Create or patch the data value secret on remote cluster. The data value secret has been generated by each
	// addon config controller on local cluster.
	remoteSecret, err := r.createOrPatchPackageInstallSecretOnRemote(cluster, cbPkg, clusterClient)
	if err != nil {
		// We expect there is NO error to create or patch the secret used for PackageInstall in a cluster.
		// Logging has been handled by createOrPatchPackageInstallSecretOnRemote() already
		return err
	}
	if remoteSecret != nil {
		r.Log.Info(fmt.Sprintf("created or patched secret for package %s on cluster %s/%s", remotePackage.Name, cluster.Namespace,
			cluster.Name))
	}

	pkgi, err := r.createOrPatchPackageInstallOnRemote(cluster, cbPkg, remoteSecret, clusterClient)
	if err != nil {
		return err
	}
	r.Log.Info(fmt.Sprintf("created or patched the PackageInstall CR %s/%s on cluster %s/%s",
		pkgi.Namespace, pkgi.Name, cluster.Namespace, cluster.Name))

	return nil
}

<<<<<<< HEAD
// createOrPatchPackageInstallSecretOnRemote creates or patches the secret used for PackageInstall in a cluster
func (r *ClusterBootstrapReconciler) createOrPatchPackageInstallSecretOnRemote(cluster *clusterapiv1beta1.Cluster,
	cbpkg *runtanzuv1alpha3.ClusterBootstrapPackage, clusterClient client.Client) (*corev1.Secret, error) {

	secretName, err := r.GetDataValueSecretNameFromBootstrapPackage(cbpkg, cluster.Namespace)
	if err != nil {
		// logging has been handled in GetDataValueSecretNameFromBootstrapPackage()
		return nil, err
	}
	if secretName == "" {
		r.Log.Info(fmt.Sprintf("no data values secret is needed for ClusterBootstrapPackage: %s, nothing to be created or patched on cluster %s/%s",
			cbpkg.RefName, cluster.Namespace, cluster.Name))
		return nil, nil
	}

	localSecret := &corev1.Secret{}
	key := client.ObjectKey{Namespace: cluster.Namespace, Name: secretName}
	if err = r.Get(r.context, key, localSecret); err != nil {
		r.Log.Error(err, "unable to fetch secret", "objectKey", key)
		return nil, err
	}

	packageRefName, _, err := util.GetPackageMetadata(r.context, r.Client, cbpkg.RefName, cluster.Namespace)
	if err != nil {
		r.Log.Error(err, fmt.Sprintf("unable to get Package CR %s/%s for its metadata", cluster.Namespace, cbpkg.RefName))
		return nil, err
	}

	remoteSecret := &corev1.Secret{}
	remoteSecret.Name = util.GenerateDataValueSecretName(cluster.Name, packageRefName)
	// The secret will be created or patched under tkg-system namespace on remote cluster
	remoteSecret.Namespace = r.Config.SystemNamespace
	remoteSecret.Type = corev1.SecretTypeOpaque
=======
	// Add cluster and package labels to secrets if not already present
	// This helps us to track the secrets in the watch and trigger Reconcile requests when these secrets are updated
	patchedSecret := secret.DeepCopy()
	if patchSecretWithLabels(patchedSecret, pkg.RefName, cluster.Name) {
		if err := r.Patch(r.context, patchedSecret, client.MergeFrom(secret)); err != nil {
			log.Error(err, "unable to patch secret labels for ", "secret", secret.Name)
			return nil, err
		}
		log.Info("Patched secrets with package and cluster labels to watch for changes")
	}

	// Now prepare the dataValuesSecret to send to target cluster
	dataValuesSecret := &corev1.Secret{}
	dataValuesSecret.Name = fmt.Sprintf("%s-%s-data-values", cluster.Name, packageShortName(pkg.RefName))
	dataValuesSecret.Namespace = constants.TKGSystemNS
	dataValuesSecret.Type = corev1.SecretTypeOpaque
>>>>>>> a240fe5a

	dataValuesSecretMutateFn := func() error {
		remoteSecret.Data = map[string][]byte{}
		for k, v := range localSecret.Data {
			remoteSecret.Data[k] = v
		}
		return nil
	}

	_, err = controllerutil.CreateOrPatch(r.context, clusterClient, remoteSecret, dataValuesSecretMutateFn)
	if err != nil {
		r.Log.Error(err, "error creating or patching addon data values secret")
		return nil, err
	}
	return remoteSecret, nil
}

// patchSecretWithLabels updates the secret by adding package and cluster labels
// Return true if a patch was required, false if the labels were already present
func patchSecretWithLabels(secret *corev1.Secret, pkgName, clusterName string) bool {
	updateLabels := false
	if secret.Labels == nil {
		secret.Labels = map[string]string{}
		updateLabels = true
	} else if secret.Labels[types.PackageNameLabel] != pkgName ||
		secret.Labels[types.ClusterNameLabel] != clusterName {
		updateLabels = true
	}
	if updateLabels {
		secret.Labels[types.PackageNameLabel] = pkgName
		secret.Labels[types.ClusterNameLabel] = clusterName
	}
	return updateLabels
}

// cloneSecretsAndProviders clones linked secrets and providers into the same namespace as clusterBootstrap
func (r *ClusterBootstrapReconciler) cloneSecretsAndProviders(cluster *clusterapiv1beta1.Cluster, bootstrap *runtanzuv1alpha3.ClusterBootstrap,
	templateNS string, log logr.Logger) ([]*corev1.Secret, []*unstructured.Unstructured, error) {

	var createdProviders []*unstructured.Unstructured
	var createdSecrets []*corev1.Secret

	packages := append([]*runtanzuv1alpha3.ClusterBootstrapPackage{
		bootstrap.Spec.CPI,
		bootstrap.Spec.CSI,
		bootstrap.Spec.Kapp,
	}, bootstrap.Spec.CNIs...)
	packages = append(packages, bootstrap.Spec.AdditionalPackages...)

	for _, pkg := range packages {
		if pkg == nil {
			continue
		}
		secret, provider, err := r.updateValues(cluster, bootstrap, pkg, templateNS, log)
		if err != nil {
			return nil, nil, err
		}
		if secret != nil {
			createdSecrets = append(createdSecrets, secret)
		}
		if provider != nil {
			createdProviders = append(createdProviders, provider)
		}
	}

	return createdSecrets, createdProviders, nil
}

// updateValues updates secretRef and/or providerRef
func (r *ClusterBootstrapReconciler) updateValues(cluster *clusterapiv1beta1.Cluster, bootstrap *runtanzuv1alpha3.ClusterBootstrap,
	cbPkg *runtanzuv1alpha3.ClusterBootstrapPackage, cbTemplateNamespace string, log logr.Logger) (*corev1.Secret, *unstructured.Unstructured, error) {

	packageRefName, _, err := util.GetPackageMetadata(r.context, r.Client, cbPkg.RefName, cluster.Namespace)
	if packageRefName == "" || err != nil {
		// Package.Spec.RefName and Package.Spec.Version are required fields for Package CR. We do not expect them to be
		// empty and error should not happen when fetching them from a Package CR.
		r.Log.Error(err, fmt.Sprintf("unable to fetch Package.Spec.RefName or Package.Spec.Version from Package %s/%s on mgmt cluster",
			cluster.Namespace, cbPkg.RefName))
		return nil, nil, err
	}

	if cbPkg.ValuesFrom == nil {
		return nil, nil, nil
	}
	if cbPkg.ValuesFrom.SecretRef != "" {
		secret, err := r.updateValuesFromSecret(cluster, bootstrap, cbPkg, cbTemplateNamespace, packageRefName, log)
		if err != nil {
			return nil, nil, err
		}
		return secret, nil, nil
	}

	if cbPkg.ValuesFrom.ProviderRef != nil {
		provider, err := r.updateValuesFromProvider(cluster, bootstrap, cbPkg, cbTemplateNamespace, packageRefName, log)
		if err != nil {
			return nil, nil, err
		}
		return nil, provider, nil
	}
	return nil, nil, nil
}

// ensureOwnerRef will ensure the provided OwnerReference onto the secrets and provider objects
func (r *ClusterBootstrapReconciler) ensureOwnerRef(ownerRef *metav1.OwnerReference, secrets []*corev1.Secret, providers []*unstructured.Unstructured) error {
	for _, secret := range secrets {
		ownerRefsMutateFn := func() error {
			secret.OwnerReferences = clusterapiutil.EnsureOwnerRef(secret.OwnerReferences, *ownerRef)
			return nil
		}
		_, err := controllerutil.CreateOrPatch(r.context, r.Client, secret, ownerRefsMutateFn)
		if err != nil {
			return err
		}
	}
	for _, provider := range providers {
		provider.SetOwnerReferences(clusterapiutil.EnsureOwnerRef(provider.GetOwnerReferences(), *ownerRef))
		gvr, err := r.getGVR(provider.GroupVersionKind().GroupKind())
		if err != nil {
			return err
		}

		_, err = r.dynamicClient.Resource(*gvr).Namespace(provider.GetNamespace()).Update(r.context, provider, metav1.UpdateOptions{})
		if err != nil {
			return err
		}
	}
	return nil
}

// getGVR returns a GroupVersionResource for a GroupKind
func (r *ClusterBootstrapReconciler) getGVR(gk schema.GroupKind) (*schema.GroupVersionResource, error) {
	if gvr, ok := r.providerGVR[gk]; ok {
		return gvr, nil
	}
	apiResourceList, err := r.cachedDiscoveryClient.ServerPreferredResources()
	if err != nil {
		return nil, err
	}
	for _, apiResource := range apiResourceList {
		gv, err := schema.ParseGroupVersion(apiResource.GroupVersion)
		if err != nil {
			return nil, err
		}
		if gv.Group == gk.Group {
			for i := 0; i < len(apiResource.APIResources); i++ {
				if apiResource.APIResources[i].Kind == gk.Kind {
					r.providerGVR[gk] = &schema.GroupVersionResource{Group: gv.Group, Resource: apiResource.APIResources[i].Name, Version: gv.Version}
					return r.providerGVR[gk], nil
				}
			}
		}
	}

	return nil, fmt.Errorf("unable to find server preferred resource %s/%s", gk.Group, gk.Kind)
}

// periodicGVRCachesClean invalidates caches used for GVR lookup
func (r *ClusterBootstrapReconciler) periodicGVRCachesClean() {
	ticker := time.NewTicker(constants.DiscoveryCacheInvalidateInterval)
	for {
		select {
		case <-r.context.Done():
			ticker.Stop()
			return
		case <-ticker.C:
			r.cachedDiscoveryClient.Invalidate()
			r.providerGVR = make(map[schema.GroupKind]*schema.GroupVersionResource)
		}
	}
}

// updateValuesFromSecret updates secretRef in valuesFrom
func (r *ClusterBootstrapReconciler) updateValuesFromSecret(cluster *clusterapiv1beta1.Cluster, bootstrap *runtanzuv1alpha3.ClusterBootstrap,
	pkg *runtanzuv1alpha3.ClusterBootstrapPackage, templateNS, pkgRefName string, log logr.Logger) (*corev1.Secret, error) {

	var newSecret *corev1.Secret
	if pkg.ValuesFrom.SecretRef != "" {
		secret := &corev1.Secret{}
		key := client.ObjectKey{Namespace: templateNS, Name: pkg.ValuesFrom.SecretRef}
		if err := r.Get(r.context, key, secret); err != nil {
			log.Error(err, "unable to fetch secret", "objectkey", key)
			return nil, err
		}
		newSecret = secret.DeepCopy()
		newSecret.ObjectMeta.Reset()
		newSecret.OwnerReferences = []metav1.OwnerReference{
			{
				APIVersion: clusterapiv1beta1.GroupVersion.String(),
				Kind:       cluster.Kind,
				Name:       cluster.Name,
				UID:        cluster.UID,
			},
		}

		// Add cluster and package labels to cloned secrets
		if newSecret.Labels == nil {
			newSecret.Labels = map[string]string{}
		}

<<<<<<< HEAD
		newSecret.Labels[addontypes.PackageNameLabel] = util.ParseStringForLabel(pkg.RefName)
		newSecret.Labels[addontypes.ClusterNameLabel] = cluster.Name
=======
		newSecret.Labels[types.PackageNameLabel] = pkg.RefName
		newSecret.Labels[types.ClusterNameLabel] = cluster.Name

		// Set secret.Type to ClusterBootstrapManagedSecret to enable us to Watch these secrets
		newSecret.Type = constants.ClusterBootstrapManagedSecret
>>>>>>> a240fe5a

		newSecret.Name = fmt.Sprintf("%s-%s-package", cluster.Name, pkgRefName)
		newSecret.Namespace = bootstrap.Namespace
		if err := r.Create(r.context, newSecret); err != nil {
			return nil, err
		}
		pkg.ValuesFrom.SecretRef = newSecret.Name
	}

	return newSecret, nil
}

// updateValuesFromProvider updates providerRef in valuesFrom
func (r *ClusterBootstrapReconciler) updateValuesFromProvider(cluster *clusterapiv1beta1.Cluster, bootstrap *runtanzuv1alpha3.ClusterBootstrap,
	pkg *runtanzuv1alpha3.ClusterBootstrapPackage, cbTemplateNamespace, pkgRefName string, log logr.Logger) (*unstructured.Unstructured, error) {

	var newProvider *unstructured.Unstructured
	valuesFrom := pkg.ValuesFrom
	if valuesFrom.ProviderRef != nil {
		gvr, err := r.getGVR(schema.GroupKind{Group: *valuesFrom.ProviderRef.APIGroup, Kind: valuesFrom.ProviderRef.Kind})
		if err != nil {
			log.Error(err, "failed to getGVR")
			return nil, err
		}
		provider, err := r.dynamicClient.Resource(*gvr).Namespace(cbTemplateNamespace).Get(r.context, valuesFrom.ProviderRef.Name, metav1.GetOptions{})
		if err != nil {
			log.Error(err, fmt.Sprintf("unable to fetch provider %s/%s", cbTemplateNamespace, valuesFrom.ProviderRef.Name), "gvr", gvr)
			return nil, err
		}
		newProvider = provider.DeepCopy()
		unstructured.RemoveNestedField(newProvider.Object, "metadata")
		newProvider.SetOwnerReferences([]metav1.OwnerReference{
			{
				APIVersion: clusterapiv1beta1.GroupVersion.String(),
				Kind:       cluster.Kind,
				Name:       cluster.Name,
				UID:        cluster.UID,
			},
		})
		// Add cluster and package labels to cloned providers
		providerLabels := newProvider.GetLabels()
		if providerLabels == nil {
			newProvider.SetLabels(map[string]string{
<<<<<<< HEAD
				// A package refName could contain characters that K8S does not like as a label value.
				// For example, kapp-controller.tanzu.vmware.com.0.30.0+vmware.1-tkg.1 is a
				// valid package refName, but it contains "+" that K8S complains. We parse the refName by replacing
				// + to ---.
				addontypes.PackageNameLabel: util.ParseStringForLabel(pkg.RefName),
				addontypes.ClusterNameLabel: cluster.Name,
			})
		} else {
			providerLabels[addontypes.PackageNameLabel] = util.ParseStringForLabel(pkg.RefName)
			providerLabels[addontypes.ClusterNameLabel] = cluster.Name
=======
				types.PackageNameLabel: pkg.RefName,
				types.ClusterNameLabel: cluster.Name,
			})
		} else {
			providerLabels[types.PackageNameLabel] = pkg.RefName
			providerLabels[types.ClusterNameLabel] = cluster.Name
>>>>>>> a240fe5a
		}

		newProvider.SetName(fmt.Sprintf("%s-%s-package", cluster.Name, pkgRefName))
		log.Info(fmt.Sprintf("cloning provider %s/%s to namespace %s", newProvider.GetNamespace(), newProvider.GetName(), bootstrap.Namespace), "gvr", gvr)
		newProvider, err = r.dynamicClient.Resource(*gvr).Namespace(bootstrap.Namespace).Create(r.context, newProvider, metav1.CreateOptions{})
		if err != nil {
			// There are possibilities that current reconciliation loop fails due to various reasons, and during next reconciliation
			// loop, it is possible that the provider resource has been created. In this case, we want to run update/patch.
			if apierrors.IsAlreadyExists(err) {
				newProvider, err = r.dynamicClient.Resource(*gvr).Namespace(bootstrap.Namespace).Update(r.context, newProvider, metav1.UpdateOptions{})
				if err != nil {
					log.Info(fmt.Sprintf("updated provider %s/%s in namespace %s", newProvider.GetNamespace(), newProvider.GetName(), bootstrap.Namespace), "gvr", gvr)
					return newProvider, nil
				}
			}
			log.Error(err, "unable to clone provider", "gvr", gvr)
			return nil, err
		}

		valuesFrom.ProviderRef.Name = newProvider.GetName()
		log.Info(fmt.Sprintf("cloned provider %s/%s to namespace %s", newProvider.GetNamespace(), newProvider.GetName(), bootstrap.Namespace), "gvr", gvr)
	}

	return newProvider, nil
}

// watchProvider will set a watch on the Type indicated by providerRef if not already watching
func (r *ClusterBootstrapReconciler) watchProvider(providerRef *corev1.TypedLocalObjectReference, namespace string, log logr.Logger) error {
	if providerRef == nil {
		return nil
	}
	groupKind := fmt.Sprintf("%s/%s", *providerRef.APIGroup, providerRef.Kind)
	if _, ok := r.providerWatches[groupKind]; ok {
		// nothing to do, already watching
		return nil
	}

	gvr, err := r.getGVR(schema.GroupKind{Group: *providerRef.APIGroup, Kind: providerRef.Kind})
	if err != nil {
		log.Error(err, "failed to getGVR")
		return err
	}
	provider, err := r.dynamicClient.Resource(*gvr).Namespace(namespace).Get(r.context, providerRef.Name, metav1.GetOptions{})
	if err != nil {
		log.Error(err, "Error getting provider object", "provider", provider, "gvr", gvr)
		return err
	}
	r.providerWatches[groupKind] = provider

	log.Info("setting watch on provider", "provider", provider)
	// controller-runtime doesn't have an API to remove watches, would the controller panic if a CRD was deleted?
	return r.controller.Watch(&source.Kind{Type: provider},
		handler.EnqueueRequestsFromMapFunc(r.ProviderToClusters),
		predicate.Funcs{
			CreateFunc:  func(e event.CreateEvent) bool { return true },
			UpdateFunc:  func(e event.UpdateEvent) bool { return true },
			DeleteFunc:  func(e event.DeleteEvent) bool { return false },
			GenericFunc: func(e event.GenericEvent) bool { return true },
		},
	)
}

<<<<<<< HEAD
// GetDataValueSecretNameFromBootstrapPackage attempts to get the data value secret name associated with a ClusterBootstrapPackage.
// Users have three ways to provide the data values for a ClusterBootstrapPackage: [Inline, SecretRef, ProviderRef], or
// leave ClusterBootstrapPackage.ValuesFrom field as nil. If data values are provided by ProviderRef, the corresponding
// controller needs to generate the secret object.
//
// Returns:
// - string: The secret name which references to the Secret CR on mgmt cluster under a particular cluster namespace.
// - error: whether there is error when getting the secret name.
func (r *ClusterBootstrapReconciler) GetDataValueSecretNameFromBootstrapPackage(cbPkg *runtanzuv1alpha3.ClusterBootstrapPackage, clusterNamespace string) (string, error) {
	// When valuesFrom is nil, we interpret it as no data values are needed for the package installation.
	if cbPkg.ValuesFrom == nil {
		r.Log.Info(fmt.Sprintf("no data values are provided to the ClusterBootstrapPackage.ValuesFrom field. ClusterBootstrapPackage.RefName: %s", cbPkg.RefName))
		return "", nil
	}

	if cbPkg.ValuesFrom.Inline != "" {
		// TODO: Handle inline valueFrom. https://github.com/vmware-tanzu/tanzu-framework/issues/1694
	}

	if cbPkg.ValuesFrom.SecretRef != "" {
		return cbPkg.ValuesFrom.SecretRef, nil
	}

	if cbPkg.ValuesFrom.ProviderRef != nil {
		gvr, err := r.getGVR(schema.GroupKind{Group: *cbPkg.ValuesFrom.ProviderRef.APIGroup, Kind: cbPkg.ValuesFrom.ProviderRef.Kind})
		if err != nil {
			r.Log.Error(err, "unable to get GVR")
			return "", err
		}
		provider, err := r.dynamicClient.Resource(*gvr).Namespace(clusterNamespace).Get(r.context, cbPkg.ValuesFrom.ProviderRef.Name, metav1.GetOptions{}, "status")
		if err != nil {
			r.Log.Error(err, "unable to fetch provider", "GVR", gvr)
			return "", err
		}
		secretName, found, err := unstructured.NestedString(provider.UnstructuredContent(), "status", "secretRef")
		if err != nil {
			r.Log.Error(err, "unable to fetch secretRef in provider", "GVR", gvr)
			return "", err
		}
		if !found {
			// In this case, we expect the secretRef to be present under status subresource and its value gets updated by
			// the corresponding controller. However, the config controller might not create the secret in time.
			r.Log.Info("provider status does not have secretRef", "GVR", gvr)
			return "", nil
		}
		return secretName, nil
	}

	// When valuesFrom is not nil, but either valuesFrom.Inline, valuesFrom.SecretRef, or valuesFrom.providerRef is empty or nil,
	// we interpret it as the data value secret for that package has not been available yet. One of those three fields needs
	// to be provided either by the user or the controller.
	err := fmt.Errorf("unable to get the data value secret name from the ClusterBootstrapPackage.ValuesFrom field. "+
		"ClusterBootstrapPackage.RefName: %s. One of the fields under ClusterBootstrapPackage.ValuesFrom is empty or nil",
		cbPkg.RefName)
	// The message in err object has sufficient information
	r.Log.Error(err, "")
	return "", err

=======
func (r *ClusterBootstrapReconciler) getCNI(
	clusterBootstrapTemplate *runtanzuv1alpha3.ClusterBootstrapTemplate,
	cluster *clusterapiv1beta1.Cluster,
	log logr.Logger) (*runtanzuv1alpha3.ClusterBootstrapPackage, error) {

	var clusterBootstrapPackage *runtanzuv1alpha3.ClusterBootstrapPackage

	selectedCNI, err := util.ParseClusterVariableString(cluster, r.Config.CNISelectionClusterVariableName)
	if err != nil {
		log.Error(err, "Error parsing cluster variable value for the CNI selection")
		return nil, err
	}
	if selectedCNI != "" {
		for _, cni := range clusterBootstrapTemplate.Spec.CNIs {
			if selectedCNI == packageShortName(cni.RefName) {
				clusterBootstrapPackage = cni
				break
			}
		}
	} else {
		if len(clusterBootstrapTemplate.Spec.CNIs) > 0 {
			clusterBootstrapPackage = clusterBootstrapTemplate.Spec.CNIs[0]
		} else {
			return nil, errors.New("no CNI was specified in the ClusterClass or in ClusterBootstrap.Spec.CNIs")
		}
	}

	return clusterBootstrapPackage, nil
}

func (r *ClusterBootstrapReconciler) watchesForClusterBootstrap() []ClusterBootstrapWatchInputs {
	return []ClusterBootstrapWatchInputs{
		{
			&source.Kind{Type: &runtanzuv1alpha3.TanzuKubernetesRelease{}},
			handler.EnqueueRequestsFromMapFunc(r.TKRToClusters),
		},
		{
			&source.Kind{Type: &corev1.Secret{}},
			handler.EnqueueRequestsFromMapFunc(r.SecretsToClusters),
		},
		{
			&source.Kind{Type: &corev1.Secret{}},
			handler.EnqueueRequestsFromMapFunc(r.SecretsToClusters),
		},
	}
}

func (r *ClusterBootstrapReconciler) reconcileClusterProxyAndNetworkSettings(cluster *clusterapiv1beta1.Cluster,
	log logr.Logger) error {

	// use patchHelper to auto detect if there is diff in Cluster CR when performing update
	patchHelper, err := clusterapipatchutil.NewHelper(cluster, r.Client)
	if err != nil {
		return err
	}

	// We want the reconciliation to continue even if there are errors in getting proxy settings
	// Log an error and proceed with defaulting to empty string
	// Individual config controllers are responsible for validating the info provided
	HTTPProxy, err := util.ParseClusterVariableString(cluster, r.Config.HTTPProxyClusterClassVarName)
	if err != nil {
		log.Error(err, "Failed to fetch cluster HTTP proxy setting, defaulting to empty")
	}
	HTTPSProxy, err := util.ParseClusterVariableString(cluster, r.Config.HTTPSProxyClusterClassVarName)
	if err != nil {
		log.Error(err, "Failed to fetch cluster HTTPS proxy setting, defaulting to empty")
	}
	NoProxy, err := util.ParseClusterVariableString(cluster, r.Config.NoProxyClusterClassVarName)
	if err != nil {
		log.Error(err, "Failed to fetch cluster no-proxy setting, defaulting to empty")
	}
	ProxyCACert, err := util.ParseClusterVariableString(cluster, r.Config.ProxyCACertClusterClassVarName)
	if err != nil {
		log.Error(err, "Failed to fetch cluster proxy CA certificate, defaulting to empty")
	}
	IPFamily, err := util.ParseClusterVariableString(cluster, r.Config.IPFamilyClusterClassVarName)
	if err != nil {
		log.Error(err, "Failed to fetch cluster IP family, defaulting to empty")
	}

	if cluster.Annotations == nil {
		cluster.Annotations = map[string]string{}
	}
	cluster.Annotations[types.HTTPProxyConfigAnnotation] = HTTPProxy
	cluster.Annotations[types.HTTPSProxyConfigAnnotation] = HTTPSProxy
	cluster.Annotations[types.NoProxyConfigAnnotation] = NoProxy
	cluster.Annotations[types.ProxyCACertConfigAnnotation] = ProxyCACert
	cluster.Annotations[types.IPFamilyConfigAnnotation] = IPFamily

	log.Info("setting proxy and network configurations in Cluster annotation", types.HTTPProxyConfigAnnotation, HTTPProxy, types.HTTPSProxyConfigAnnotation, HTTPSProxy, types.NoProxyConfigAnnotation, NoProxy, types.ProxyCACertConfigAnnotation, ProxyCACert, types.IPFamilyConfigAnnotation, IPFamily)

	if err := patchHelper.Patch(r.context, cluster); err != nil {
		log.Error(err, "Error patching Cluster Annotation")
		return err
	}

	return nil
>>>>>>> a240fe5a
}<|MERGE_RESOLUTION|>--- conflicted
+++ resolved
@@ -7,6 +7,7 @@
 	"context"
 	"errors"
 	"fmt"
+	"strings"
 	"time"
 
 	corev1 "k8s.io/api/core/v1"
@@ -16,6 +17,7 @@
 	"k8s.io/apimachinery/pkg/apis/meta/v1/unstructured"
 	"k8s.io/apimachinery/pkg/runtime"
 	"k8s.io/apimachinery/pkg/runtime/schema"
+	errorsutil "k8s.io/apimachinery/pkg/util/errors"
 	"k8s.io/client-go/discovery"
 	cacheddiscovery "k8s.io/client-go/discovery/cached/memory"
 	"k8s.io/client-go/dynamic"
@@ -35,15 +37,12 @@
 	"sigs.k8s.io/controller-runtime/pkg/predicate"
 	"sigs.k8s.io/controller-runtime/pkg/source"
 
-<<<<<<< HEAD
 	"github.com/go-logr/logr"
 
 	kappctrlv1alpha1 "github.com/vmware-tanzu/carvel-kapp-controller/pkg/apis/kappctrl/v1alpha1"
 	kapppkgiv1alpha1 "github.com/vmware-tanzu/carvel-kapp-controller/pkg/apis/packaging/v1alpha1"
 	kapppkgv1alpha1 "github.com/vmware-tanzu/carvel-kapp-controller/pkg/apiserver/apis/datapackaging/v1alpha1"
 	versions "github.com/vmware-tanzu/carvel-vendir/pkg/vendir/versions/v1alpha1"
-=======
->>>>>>> a240fe5a
 	addonconfig "github.com/vmware-tanzu/tanzu-framework/addons/pkg/config"
 	"github.com/vmware-tanzu/tanzu-framework/addons/pkg/constants"
 	"github.com/vmware-tanzu/tanzu-framework/addons/pkg/types"
@@ -59,7 +58,6 @@
 	Scheme  *runtime.Scheme
 	Config  *addonconfig.ClusterBootstrapControllerConfig
 	context context.Context
-	Config  addonconfig.ClusterBootstrapControllerConfig
 
 	// internal properties
 	controller    controller.Controller
@@ -78,11 +76,7 @@
 		Client: c,
 		Log:    log,
 		Scheme: scheme,
-<<<<<<< HEAD
 		Config: config,
-=======
-		Config: *config,
->>>>>>> a240fe5a
 	}
 }
 
@@ -220,7 +214,8 @@
 	// Create or patch the resources for CNI, CPI, CSI to be running on the remote cluster.
 	// Those resources include Package CR, data value Secret, PackageInstall CR.
 	var corePackages []*runtanzuv1alpha3.ClusterBootstrapPackage
-	corePackages = append(corePackages, clusterBootstrap.Spec.CNI, clusterBootstrap.Spec.CPI, clusterBootstrap.Spec.CSI)
+	corePackages = append(corePackages, clusterBootstrap.Spec.CPI, clusterBootstrap.Spec.CSI)
+	corePackages = append(corePackages, clusterBootstrap.Spec.CNIs...)
 	for _, corePackage := range corePackages {
 		// The following nil check is redundant, we do not expect CNI, CPI, CSI to be nil and webhook should handle
 		// the validations against those fields. Having this nil check is mainly to allow local envtest run when
@@ -258,16 +253,9 @@
 	return ctrl.Result{}, nil
 }
 
-<<<<<<< HEAD
 // createOrPatchClusterBootstrapFromTemplate will get, clone or update a ClusterBootstrap associated with a cluster
 // all linked secret refs and object refs are cloned into the same namespace as ClusterBootstrap
 func (r *ClusterBootstrapReconciler) createOrPatchClusterBootstrapFromTemplate(cluster *clusterapiv1beta1.Cluster,
-=======
-// createOrPatchclusterBootstrapFromTemplate will get, clone or update a ClusterBootstrap associated with a cluster
-// all linked secret refs and object refs are cloned into the same namespace as clusterBootstrap
-func (r *ClusterBootstrapReconciler) createOrPatchclusterBootstrapFromTemplate(
-	cluster *clusterapiv1beta1.Cluster,
->>>>>>> a240fe5a
 	log logr.Logger) (*runtanzuv1alpha3.ClusterBootstrap, error) {
 
 	tkrName := cluster.Labels[constants.TKRLabelClassyClusters]
@@ -296,7 +284,7 @@
 		clusterBootstrap.Namespace = cluster.Namespace
 		clusterBootstrap.Spec = clusterBootstrapTemplate.Spec.DeepCopy()
 		// get selected CNI and populate clusterBootstrap.Spec.CNIs with it
-		cniPackage, err := r.getCNI(clusterBootstrapTemplate, cluster, log)
+		cniPackage, err := r.getCNIClusterBootstrapPackage(clusterBootstrapTemplate, cluster, log)
 		if err != nil {
 			return nil, err
 		}
@@ -304,7 +292,7 @@
 
 		secrets, providers, err := r.cloneSecretsAndProviders(cluster, clusterBootstrap, clusterBootstrapTemplate.Namespace, log)
 		if err != nil {
-			r.Log.Error(err, "unable to clone secrets, providers")
+			r.Log.Error(err, "unable to clone secrets or providers")
 			return nil, err
 		}
 
@@ -333,12 +321,13 @@
 			BlockOwnerDeletion: pointer.BoolPtr(true),
 		}
 		if err := r.ensureOwnerRef(&ownerRef, secrets, providers); err != nil {
-			r.Log.Error(err, "unable to ensure ownerref on created secrets and providers", "clusterBootstrap", clusterBootstrap)
+			r.Log.Error(err, fmt.Sprintf("unable to ensure ClusterBootstrap %s/%s as a ownerRef on created secrets and providers", clusterBootstrap.Namespace, clusterBootstrap.Name))
 			return nil, err
 		}
 
 		clusterBootstrap.Status.ResolvedTKR = tkrName
 		if err := r.Status().Update(r.context, clusterBootstrap); err != nil {
+			r.Log.Error(err, fmt.Sprintf("unable to update the status of ClusterBootstrap %s/%s", clusterBootstrap.Namespace, clusterBootstrap.Name))
 			return nil, err
 		}
 		r.Log.Info("cloned clusterBootstrap", "clusterBootstrap", clusterBootstrap)
@@ -658,7 +647,6 @@
 	return nil
 }
 
-<<<<<<< HEAD
 // createOrPatchPackageInstallSecretOnRemote creates or patches the secret used for PackageInstall in a cluster
 func (r *ClusterBootstrapReconciler) createOrPatchPackageInstallSecretOnRemote(cluster *clusterapiv1beta1.Cluster,
 	cbpkg *runtanzuv1alpha3.ClusterBootstrapPackage, clusterClient client.Client) (*corev1.Secret, error) {
@@ -681,6 +669,19 @@
 		return nil, err
 	}
 
+	// TODO: This logic should be moved to cloneSecretsAndProviders()
+	// https://github.com/vmware-tanzu/tanzu-framework/issues/1729
+	// Add cluster and package labels to secrets if not already present
+	// This helps us to track the secrets in the watch and trigger Reconcile requests when these secrets are updated
+	patchedSecret := localSecret.DeepCopy()
+	if patchSecretWithLabels(patchedSecret, cbpkg.RefName, cluster.Name) {
+		if err := r.Patch(r.context, patchedSecret, client.MergeFrom(localSecret)); err != nil {
+			r.Log.Error(err, "unable to patch secret labels for ", "secret", localSecret.Name)
+			return nil, err
+		}
+		r.Log.Info(fmt.Sprintf("patched the secret %s/%s with package and cluster labels", localSecret.Namespace, localSecret.Name))
+	}
+
 	packageRefName, _, err := util.GetPackageMetadata(r.context, r.Client, cbpkg.RefName, cluster.Namespace)
 	if err != nil {
 		r.Log.Error(err, fmt.Sprintf("unable to get Package CR %s/%s for its metadata", cluster.Namespace, cbpkg.RefName))
@@ -692,24 +693,6 @@
 	// The secret will be created or patched under tkg-system namespace on remote cluster
 	remoteSecret.Namespace = r.Config.SystemNamespace
 	remoteSecret.Type = corev1.SecretTypeOpaque
-=======
-	// Add cluster and package labels to secrets if not already present
-	// This helps us to track the secrets in the watch and trigger Reconcile requests when these secrets are updated
-	patchedSecret := secret.DeepCopy()
-	if patchSecretWithLabels(patchedSecret, pkg.RefName, cluster.Name) {
-		if err := r.Patch(r.context, patchedSecret, client.MergeFrom(secret)); err != nil {
-			log.Error(err, "unable to patch secret labels for ", "secret", secret.Name)
-			return nil, err
-		}
-		log.Info("Patched secrets with package and cluster labels to watch for changes")
-	}
-
-	// Now prepare the dataValuesSecret to send to target cluster
-	dataValuesSecret := &corev1.Secret{}
-	dataValuesSecret.Name = fmt.Sprintf("%s-%s-data-values", cluster.Name, packageShortName(pkg.RefName))
-	dataValuesSecret.Namespace = constants.TKGSystemNS
-	dataValuesSecret.Type = corev1.SecretTypeOpaque
->>>>>>> a240fe5a
 
 	dataValuesSecretMutateFn := func() error {
 		remoteSecret.Data = map[string][]byte{}
@@ -786,7 +769,7 @@
 	if packageRefName == "" || err != nil {
 		// Package.Spec.RefName and Package.Spec.Version are required fields for Package CR. We do not expect them to be
 		// empty and error should not happen when fetching them from a Package CR.
-		r.Log.Error(err, fmt.Sprintf("unable to fetch Package.Spec.RefName or Package.Spec.Version from Package %s/%s on mgmt cluster",
+		r.Log.Error(err, fmt.Sprintf("unable to fetch Package.Spec.RefName or Package.Spec.Version from Package %s/%s",
 			cluster.Namespace, cbPkg.RefName))
 		return nil, nil, err
 	}
@@ -821,18 +804,28 @@
 		}
 		_, err := controllerutil.CreateOrPatch(r.context, r.Client, secret, ownerRefsMutateFn)
 		if err != nil {
+			r.Log.Error(err, fmt.Sprintf("unable to create or patch the secret %s/%s with ownerRef", secret.Namespace, secret.Name))
 			return err
 		}
 	}
 	for _, provider := range providers {
-		provider.SetOwnerReferences(clusterapiutil.EnsureOwnerRef(provider.GetOwnerReferences(), *ownerRef))
 		gvr, err := r.getGVR(provider.GroupVersionKind().GroupKind())
 		if err != nil {
+			r.Log.Error(err, fmt.Sprintf("unable to get GVR of provider %s/%s", provider.GetNamespace(), provider.GetName()))
 			return err
 		}
-
-		_, err = r.dynamicClient.Resource(*gvr).Namespace(provider.GetNamespace()).Update(r.context, provider, metav1.UpdateOptions{})
-		if err != nil {
+		// We need to get and update, otherwise there could have concurrency issue: ["the object has been modified; please
+		// apply your changes to the latest version and try again"]
+		newProvider, err := r.dynamicClient.Resource(*gvr).Namespace(provider.GetNamespace()).Get(r.context, provider.GetName(), metav1.GetOptions{})
+		if err != nil {
+			r.Log.Error(err, fmt.Sprintf("unable to get provider %s/%s", provider.GetNamespace(), provider.GetName()))
+			return err
+		}
+		newProvider = newProvider.DeepCopy()
+		newProvider.SetOwnerReferences(clusterapiutil.EnsureOwnerRef(provider.GetOwnerReferences(), *ownerRef))
+		_, err = r.dynamicClient.Resource(*gvr).Namespace(newProvider.GetNamespace()).Update(r.context, newProvider, metav1.UpdateOptions{})
+		if err != nil {
+			r.Log.Error(err, fmt.Sprintf("unable to update provider %s/%s", provider.GetNamespace(), provider.GetName()))
 			return err
 		}
 	}
@@ -895,39 +888,35 @@
 		}
 		newSecret = secret.DeepCopy()
 		newSecret.ObjectMeta.Reset()
-		newSecret.OwnerReferences = []metav1.OwnerReference{
-			{
-				APIVersion: clusterapiv1beta1.GroupVersion.String(),
-				Kind:       cluster.Kind,
-				Name:       cluster.Name,
-				UID:        cluster.UID,
-			},
-		}
-
-		// Add cluster and package labels to cloned secrets
-		if newSecret.Labels == nil {
-			newSecret.Labels = map[string]string{}
-		}
-
-<<<<<<< HEAD
-		newSecret.Labels[addontypes.PackageNameLabel] = util.ParseStringForLabel(pkg.RefName)
-		newSecret.Labels[addontypes.ClusterNameLabel] = cluster.Name
-=======
-		newSecret.Labels[types.PackageNameLabel] = pkg.RefName
-		newSecret.Labels[types.ClusterNameLabel] = cluster.Name
-
-		// Set secret.Type to ClusterBootstrapManagedSecret to enable us to Watch these secrets
-		newSecret.Type = constants.ClusterBootstrapManagedSecret
->>>>>>> a240fe5a
-
 		newSecret.Name = fmt.Sprintf("%s-%s-package", cluster.Name, pkgRefName)
 		newSecret.Namespace = bootstrap.Namespace
-		if err := r.Create(r.context, newSecret); err != nil {
-			return nil, err
+
+		var createOrPatchErr error
+		_, createOrPatchErr = controllerutil.CreateOrPatch(r.context, r.Client, newSecret, func() error {
+			newSecret.OwnerReferences = []metav1.OwnerReference{
+				{
+					APIVersion: clusterapiv1beta1.GroupVersion.String(),
+					Kind:       cluster.Kind,
+					Name:       cluster.Name,
+					UID:        cluster.UID,
+				},
+			}
+
+			// Add cluster and package labels to cloned secrets
+			if newSecret.Labels == nil {
+				newSecret.Labels = map[string]string{}
+			}
+			newSecret.Labels[types.PackageNameLabel] = util.ParseStringForLabel(pkg.RefName)
+			newSecret.Labels[types.ClusterNameLabel] = cluster.Name
+			// Set secret.Type to ClusterBootstrapManagedSecret to enable us to Watch these secrets
+			newSecret.Type = constants.ClusterBootstrapManagedSecret
+			return nil
+		})
+		if createOrPatchErr != nil {
+			return nil, createOrPatchErr
 		}
 		pkg.ValuesFrom.SecretRef = newSecret.Name
 	}
-
 	return newSecret, nil
 }
 
@@ -936,6 +925,7 @@
 	pkg *runtanzuv1alpha3.ClusterBootstrapPackage, cbTemplateNamespace, pkgRefName string, log logr.Logger) (*unstructured.Unstructured, error) {
 
 	var newProvider *unstructured.Unstructured
+	var createdOrUpdatedProvider *unstructured.Unstructured
 	valuesFrom := pkg.ValuesFrom
 	if valuesFrom.ProviderRef != nil {
 		gvr, err := r.getGVR(schema.GroupKind{Group: *valuesFrom.ProviderRef.APIGroup, Kind: valuesFrom.ProviderRef.Kind})
@@ -962,49 +952,47 @@
 		providerLabels := newProvider.GetLabels()
 		if providerLabels == nil {
 			newProvider.SetLabels(map[string]string{
-<<<<<<< HEAD
 				// A package refName could contain characters that K8S does not like as a label value.
 				// For example, kapp-controller.tanzu.vmware.com.0.30.0+vmware.1-tkg.1 is a
 				// valid package refName, but it contains "+" that K8S complains. We parse the refName by replacing
 				// + to ---.
-				addontypes.PackageNameLabel: util.ParseStringForLabel(pkg.RefName),
-				addontypes.ClusterNameLabel: cluster.Name,
-			})
-		} else {
-			providerLabels[addontypes.PackageNameLabel] = util.ParseStringForLabel(pkg.RefName)
-			providerLabels[addontypes.ClusterNameLabel] = cluster.Name
-=======
-				types.PackageNameLabel: pkg.RefName,
+				types.PackageNameLabel: util.ParseStringForLabel(pkg.RefName),
 				types.ClusterNameLabel: cluster.Name,
 			})
 		} else {
-			providerLabels[types.PackageNameLabel] = pkg.RefName
+			providerLabels[types.PackageNameLabel] = util.ParseStringForLabel(pkg.RefName)
 			providerLabels[types.ClusterNameLabel] = cluster.Name
->>>>>>> a240fe5a
 		}
 
 		newProvider.SetName(fmt.Sprintf("%s-%s-package", cluster.Name, pkgRefName))
-		log.Info(fmt.Sprintf("cloning provider %s/%s to namespace %s", newProvider.GetNamespace(), newProvider.GetName(), bootstrap.Namespace), "gvr", gvr)
-		newProvider, err = r.dynamicClient.Resource(*gvr).Namespace(bootstrap.Namespace).Create(r.context, newProvider, metav1.CreateOptions{})
+		newProvider.SetNamespace(bootstrap.Namespace)
+		log.Info(fmt.Sprintf("cloning provider %s/%s to namespace %s", cbTemplateNamespace, newProvider.GetName(), bootstrap.Namespace), "gvr", gvr)
+		// newProvider and createdOrUpdatedProvider are different. The newProvider is the one we want apiserver to accept,
+		// however createdOrUpdatedProvider is the actual object pointer that apiserver creates with several managed fields,
+		// i.e., resourceVersion. When error happens on create or update, createdOrUpdatedProvider will be nil, but newProvider
+		// won't. The intent of this function is to return the actual object pointer that apiserver creates, so we should
+		// return createdOrUpdatedProvider instead of newProvider. Otherwise, when the caller wants to make changes to the
+		// created provider objects, there will errors. I.e., [invalid: metadata.resourceVersion: Invalid value: 0x0: must be specified for an update]
+		createdOrUpdatedProvider, err = r.dynamicClient.Resource(*gvr).Namespace(bootstrap.Namespace).Create(r.context, newProvider, metav1.CreateOptions{})
 		if err != nil {
 			// There are possibilities that current reconciliation loop fails due to various reasons, and during next reconciliation
 			// loop, it is possible that the provider resource has been created. In this case, we want to run update/patch.
 			if apierrors.IsAlreadyExists(err) {
-				newProvider, err = r.dynamicClient.Resource(*gvr).Namespace(bootstrap.Namespace).Update(r.context, newProvider, metav1.UpdateOptions{})
+				createdOrUpdatedProvider, err = r.dynamicClient.Resource(*gvr).Namespace(bootstrap.Namespace).Update(r.context, newProvider, metav1.UpdateOptions{})
 				if err != nil {
-					log.Info(fmt.Sprintf("updated provider %s/%s in namespace %s", newProvider.GetNamespace(), newProvider.GetName(), bootstrap.Namespace), "gvr", gvr)
+					log.Info(fmt.Sprintf("updated provider %s/%s", createdOrUpdatedProvider.GetNamespace(), createdOrUpdatedProvider.GetName()), "gvr", gvr)
 					return newProvider, nil
 				}
 			}
-			log.Error(err, "unable to clone provider", "gvr", gvr)
+			log.Error(err, fmt.Sprintf("unable to clone provider %s/%s", newProvider.GetNamespace(), newProvider.GetName()), "gvr", gvr)
 			return nil, err
 		}
 
-		valuesFrom.ProviderRef.Name = newProvider.GetName()
-		log.Info(fmt.Sprintf("cloned provider %s/%s to namespace %s", newProvider.GetNamespace(), newProvider.GetName(), bootstrap.Namespace), "gvr", gvr)
-	}
-
-	return newProvider, nil
+		valuesFrom.ProviderRef.Name = createdOrUpdatedProvider.GetName()
+		log.Info(fmt.Sprintf("cloned provider %s/%s to namespace %s", createdOrUpdatedProvider.GetNamespace(), createdOrUpdatedProvider.GetName(), bootstrap.Namespace), "gvr", gvr)
+	}
+
+	return createdOrUpdatedProvider, nil
 }
 
 // watchProvider will set a watch on the Type indicated by providerRef if not already watching
@@ -1043,7 +1031,6 @@
 	)
 }
 
-<<<<<<< HEAD
 // GetDataValueSecretNameFromBootstrapPackage attempts to get the data value secret name associated with a ClusterBootstrapPackage.
 // Users have three ways to provide the data values for a ClusterBootstrapPackage: [Inline, SecretRef, ProviderRef], or
 // leave ClusterBootstrapPackage.ValuesFrom field as nil. If data values are provided by ProviderRef, the corresponding
@@ -1059,9 +1046,7 @@
 		return "", nil
 	}
 
-	if cbPkg.ValuesFrom.Inline != "" {
-		// TODO: Handle inline valueFrom. https://github.com/vmware-tanzu/tanzu-framework/issues/1694
-	}
+	// TODO: Handle inline valueFrom. https://github.com/vmware-tanzu/tanzu-framework/issues/1694
 
 	if cbPkg.ValuesFrom.SecretRef != "" {
 		return cbPkg.ValuesFrom.SecretRef, nil
@@ -1101,9 +1086,9 @@
 	// The message in err object has sufficient information
 	r.Log.Error(err, "")
 	return "", err
-
-=======
-func (r *ClusterBootstrapReconciler) getCNI(
+}
+
+func (r *ClusterBootstrapReconciler) getCNIClusterBootstrapPackage(
 	clusterBootstrapTemplate *runtanzuv1alpha3.ClusterBootstrapTemplate,
 	cluster *clusterapiv1beta1.Cluster,
 	log logr.Logger) (*runtanzuv1alpha3.ClusterBootstrapPackage, error) {
@@ -1116,11 +1101,25 @@
 		return nil, err
 	}
 	if selectedCNI != "" {
+		var getPkgMetadataErrs []error
+		foundCNI := false
 		for _, cni := range clusterBootstrapTemplate.Spec.CNIs {
-			if selectedCNI == packageShortName(cni.RefName) {
+			// Package should be available in cluster namespace
+			pkgRefName, _, getPkgMetadataErr := util.GetPackageMetadata(r.context, r.Client, cni.RefName, cluster.Namespace)
+			if getPkgMetadataErr != nil {
+				getPkgMetadataErrs = append(getPkgMetadataErrs, getPkgMetadataErr)
+			}
+			// selectedCNI string from cluster.Topology.Variables could be any arbitrary string. I.e., antrea or antrea.tanzu.vmware.com
+			// A Carvel package refName could follow a different naming convention.
+			// When comparing the selectedCNI string with
+			if strings.HasPrefix(pkgRefName, selectedCNI) {
 				clusterBootstrapPackage = cni
+				foundCNI = true
 				break
 			}
+		}
+		if len(getPkgMetadataErrs) != 0 && !foundCNI {
+			return nil, errorsutil.NewAggregate(getPkgMetadataErrs)
 		}
 	} else {
 		if len(clusterBootstrapTemplate.Spec.CNIs) > 0 {
@@ -1129,7 +1128,6 @@
 			return nil, errors.New("no CNI was specified in the ClusterClass or in ClusterBootstrap.Spec.CNIs")
 		}
 	}
-
 	return clusterBootstrapPackage, nil
 }
 
@@ -1200,5 +1198,4 @@
 	}
 
 	return nil
->>>>>>> a240fe5a
 }