--- conflicted
+++ resolved
@@ -12,14 +12,6 @@
 kappController:
   namespace: tkg-system
   createNamespace: true
-<<<<<<< HEAD
-  image:
-    repository: projects-stg.registry.vmware.com/tkg
-    path: kapp-controller
-    tag: v0.18.0_vmware.1
-    pullPolicy: IfNotPresent
-=======
->>>>>>> dda4e9b4
   deployment:
     hostNetwork: null
     priorityClassName: null
