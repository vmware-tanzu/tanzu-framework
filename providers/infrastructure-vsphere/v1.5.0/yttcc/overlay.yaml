--- conflicted
+++ resolved
@@ -137,11 +137,7 @@
     variables:
     #@ vars = get_vsphere_vars()
     #@ for configVariable in vars:
-<<<<<<< HEAD
-    #@  if vars[configVariable] != None and configVariable in ["apiServerPort", "controlPlane", "worker", "vcenter", "VSPHERE_WINDOWS_TEMPLATE", "apiServerEndpoint", "network", "imageRepository", "trust", "user", "auditLogging", "aviAPIServerHAProvider", "ntpServers", "TKR_DATA", "proxy", "kubeVipLoadBalancerProvider", "controlPlaneCertificateRotationBefore"]:
-=======
-    #@  if vars[configVariable] != None and configVariable in ["etcdExtraArgs", "apiServerPort", "controlPlane", "worker", "vcenter", "VSPHERE_WINDOWS_TEMPLATE", "apiServerEndpoint", "network", "imageRepository", "trust", "user", "auditLogging", "aviAPIServerHAProvider", "ntpServers", "TKR_DATA", "proxy", "kubeVipLoadBalancerProvider"]:
->>>>>>> dcbed62b
+    #@  if vars[configVariable] != None and configVariable in ["etcdExtraArgs", "apiServerPort", "controlPlane", "worker", "vcenter", "VSPHERE_WINDOWS_TEMPLATE", "apiServerEndpoint", "network", "imageRepository", "trust", "user", "auditLogging", "aviAPIServerHAProvider", "ntpServers", "TKR_DATA", "proxy", "kubeVipLoadBalancerProvider", "controlPlaneCertificateRotationBefore"]:
     - name: #@ configVariable
       value: #@ vars[configVariable]
     #@ end
