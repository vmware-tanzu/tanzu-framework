#@ load("@ytt:overlay", "overlay")
#@ load("@ytt:data", "data")
#@ load("lib/helpers.star", "get_bom_data_for_tkr_name", "kubeadm_image_repo", "get_az_from_region", "get_default_tkg_bom_data")
#@ load("lib/validate.star", "validate_configuration")
#@ load("/lib/config_variable_association.star", "config_variable_association", "get_cluster_variables", "get_aws_vars")

#@ validate_configuration("aws")

#@ bomDataForK8sVersion = get_bom_data_for_tkr_name()

#@ default_az_0 = get_az_from_region(data.values.AWS_REGION, data.values.AWS_NODE_AZ, "a")
#@ default_az_1 = get_az_from_region(data.values.AWS_REGION, data.values.AWS_NODE_AZ_1, "b")
#@ default_az_2 = get_az_from_region(data.values.AWS_REGION, data.values.AWS_NODE_AZ_2, "c")

#@ def get_k8s_version_from_tkr(tkr_version):
#@ return tkr_version.split('+')[0]
#@ end

#@ bomData = get_default_tkg_bom_data()

#@overlay/match by=overlay.subset({"kind":"Cluster"})
---
apiVersion: cluster.x-k8s.io/v1beta1
kind: Cluster
metadata:
  name: #@ data.values.CLUSTER_NAME
  labels:
    #@overlay/match missing_ok=True
    #@yaml/text-templated-strings
    #@ if data.values.TKG_CLUSTER_ROLE != "workload":
    cluster-role.tkg.tanzu.vmware.com/(@= data.values.TKG_CLUSTER_ROLE @): ""
    #@ end
    tkg.tanzu.vmware.com/cluster-name: #@ data.values.CLUSTER_NAME
spec:
  clusterNetwork:
    #@ if data.values.CLUSTER_API_SERVER_PORT:
    #@overlay/match missing_ok=True
    apiServerPort: #@ data.values.CLUSTER_API_SERVER_PORT
    #@ end
    pods:
      cidrBlocks:
      #@overlay/match by=overlay.index(0)
      - #@ data.values.CLUSTER_CIDR
    services:
      cidrBlocks:
      #@overlay/match by=overlay.index(0)
      - #@ data.values.SERVICE_CIDR
  topology:
    class: #@ data.values.CLUSTER_CLASS
    #! VVV TODO(vui) compute
    version: #@ data.values.KUBERNETES_VERSION
    controlPlane:
      replicas: #@ data.values.CONTROL_PLANE_MACHINE_COUNT
      metadata:
        annotations:
          #! VVV TODO(vui) os-name handling
          run.tanzu.vmware.com/resolve-os-image: #@ "ami-region={},os-name=ubuntu".format(data.values.AWS_REGION)
    workers:
      machineDeployments:
      #@overlay/match by=overlay.index(0)
      - class: tkg-worker
        name: md-0
        replicas: #@ data.values.WORKER_MACHINE_COUNT_0
        #@overlay/match missing_ok=True
        failureDomain: #@ default_az_0
        metadata:
          annotations:
            #! VVV TODO(tenczar) os-version handling (also handle empty values?)
            run.tanzu.vmware.com/resolve-os-image: #@ "ami-region={},os-name={},os-arch={}".format(data.values.AWS_REGION, data.values.OS_NAME, data.values.OS_ARCH)
      #@ if data.values.CLUSTER_PLAN == "prodcc":
      #@overlay/append
      - class: tkg-worker
        name: md-1
        replicas: #@ data.values.WORKER_MACHINE_COUNT_1
        failureDomain: #@ default_az_1
        metadata:
          annotations:
            #! VVV TODO(tenczar) os-version handling (also handle empty values?)
            run.tanzu.vmware.com/resolve-os-image: #@ "ami-region={},os-name={},os-arch={}".format(data.values.AWS_REGION, data.values.OS_NAME, data.values.OS_ARCH)
        #@ if data.values.NODE_MACHINE_TYPE_1:
        variables:
          overrides:
          - name: worker
            value:
              instanceType: #@ data.values.NODE_MACHINE_TYPE_1
              rootVolume:
                sizeGiB: #@ data.values.AWS_NODE_OS_DISK_SIZE_GIB
        #@ end
      #@overlay/append
      - class: tkg-worker
        name: md-2
        replicas: #@ data.values.WORKER_MACHINE_COUNT_2
        failureDomain: #@ default_az_2
        metadata:
          annotations:
            #! VVV TODO(tenczar) os-version handling (also handle empty values?)
            run.tanzu.vmware.com/resolve-os-image: #@ "ami-region={},os-name={},os-arch={}".format(data.values.AWS_REGION, data.values.OS_NAME, data.values.OS_ARCH)
        #@ if data.values.NODE_MACHINE_TYPE_2:
        variables:
          overrides:
          - name: worker
            value:
              instanceType: #@ data.values.NODE_MACHINE_TYPE_2
              rootVolume:
                sizeGiB: #@ data.values.AWS_NODE_OS_DISK_SIZE_GIB
        #@ end
      #@ end
    #@overlay/match missing_ok=True
    variables:
    #@ vars = get_aws_vars()
    #@ for configVariable in vars:
<<<<<<< HEAD
    #@  if vars[configVariable] != None and configVariable in ["region", "sshKeyName", "bastion", "network", "controlPlane", "worker", "loadBalancerSchemeInternal", "identityRef", "imageRepository", "trust", "auditLogging", "cni", "TKR_DATA", "proxy", "controlPlaneCertificateRotationBefore"]:
=======
    #@  if vars[configVariable] != None and configVariable in ["etcdExtraArgs", "region", "sshKeyName", "bastion", "network", "controlPlane", "worker", "loadBalancerSchemeInternal", "identityRef", "imageRepository", "trust", "auditLogging", "cni", "TKR_DATA", "proxy"]:
>>>>>>> dcbed62b
    - name: #@ configVariable
      value: #@ vars[configVariable]
    #@ end
    #@ end
<|MERGE_RESOLUTION|>--- conflicted
+++ resolved
@@ -109,11 +109,7 @@
     variables:
     #@ vars = get_aws_vars()
     #@ for configVariable in vars:
-<<<<<<< HEAD
-    #@  if vars[configVariable] != None and configVariable in ["region", "sshKeyName", "bastion", "network", "controlPlane", "worker", "loadBalancerSchemeInternal", "identityRef", "imageRepository", "trust", "auditLogging", "cni", "TKR_DATA", "proxy", "controlPlaneCertificateRotationBefore"]:
-=======
-    #@  if vars[configVariable] != None and configVariable in ["etcdExtraArgs", "region", "sshKeyName", "bastion", "network", "controlPlane", "worker", "loadBalancerSchemeInternal", "identityRef", "imageRepository", "trust", "auditLogging", "cni", "TKR_DATA", "proxy"]:
->>>>>>> dcbed62b
+    #@  if vars[configVariable] != None and configVariable in ["etcdExtraArgs", "region", "sshKeyName", "bastion", "network", "controlPlane", "worker", "loadBalancerSchemeInternal", "identityRef", "imageRepository", "trust", "auditLogging", "cni", "TKR_DATA", "proxy", "controlPlaneCertificateRotationBefore"]:
     - name: #@ configVariable
       value: #@ vars[configVariable]
     #@ end
