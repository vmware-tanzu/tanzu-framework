load("@ytt:data", "data")
load("@ytt:overlay", "overlay")
load("@ytt:yaml", "yaml")
load("/lib/helpers.star", "get_default_tkg_bom_data")
load("/lib/helpers.star", "get_labels_array_from_string")
load("/lib/helpers.star", "get_extra_args_map_from_string")

#! This file contains function 'config_variable_association' which specifies all configuration variables
#! mentioned in 'config_default.yaml' and describes association of each configuration variable with
#! the corresponding infrastructure providers.
#! Please make sure to add config variable to this file if you add new config variable to 'config_default.yaml'

def config_variable_association():

return {
"CLUSTER_NAME": ["vsphere", "aws", "azure", "tkg-service-vsphere", "docker", "oci"],
"CLUSTER_PLAN": ["vsphere", "aws", "azure", "tkg-service-vsphere", "docker", "oci"],
"NAMESPACE": ["vsphere", "aws", "azure", "tkg-service-vsphere", "docker", "oci"],
"INFRASTRUCTURE_PROVIDER": ["vsphere", "aws", "azure", "docker", "oci"],
"IS_WINDOWS_WORKLOAD_CLUSTER": ["vsphere"],

"CLUSTER_API_SERVER_PORT": ["vsphere", "aws", "azure", "oci"],

"SIZE": ["vsphere", "aws", "azure", "docker", "oci"],
"CONTROLPLANE_SIZE": ["vsphere", "aws", "azure", "docker", "oci"],
"WORKER_SIZE": ["vsphere", "aws", "azure", "docker", "oci"],
"CONTROLPLANE_CERTIFICATE_ROTATION_ENABLED": ["vsphere", "aws", "azure", "docker", "oci"],
"CONTROLPLANE_CERTIFICATE_ROTATION_DAYS_BEFORE": ["vsphere", "aws", "azure", "docker", "oci"],

"ENABLE_CEIP_PARTICIPATION": ["vsphere", "aws", "azure", "tkg-service-vsphere", "docker", "oci"],
"DEPLOY_TKG_ON_VSPHERE7": ["vsphere"],
"ENABLE_TKGS_ON_VSPHERE7": ["vsphere"],

"VSPHERE_NUM_CPUS": ["vsphere"],
"VSPHERE_DISK_GIB": ["vsphere"],
"VSPHERE_MEM_MIB": ["vsphere"],
"VSPHERE_CONTROL_PLANE_NUM_CPUS": ["vsphere"],
"VSPHERE_CONTROL_PLANE_DISK_GIB": ["vsphere"],
"VSPHERE_CONTROL_PLANE_MEM_MIB": ["vsphere"],
"VSPHERE_WORKER_NUM_CPUS": ["vsphere"],
"VSPHERE_WORKER_DISK_GIB": ["vsphere"],
"VSPHERE_WORKER_MEM_MIB": ["vsphere"],
"VSPHERE_CLONE_MODE": ["vsphere"],
"VSPHERE_NETWORK": ["vsphere"],
"VSPHERE_TEMPLATE": ["vsphere"],
"VSPHERE_WINDOWS_TEMPLATE": ["windows-vsphere"],
"VIP_NETWORK_INTERFACE": ["vsphere"],
"VSPHERE_SSH_AUTHORIZED_KEY": ["vsphere"],
"VSPHERE_USERNAME": ["vsphere"],
"VSPHERE_PASSWORD": ["vsphere"],
"VSPHERE_REGION": ["vsphere"],
"VSPHERE_ZONE": ["vsphere"],
"VSPHERE_SERVER": ["vsphere"],
"VSPHERE_DATACENTER": ["vsphere"],
"VSPHERE_RESOURCE_POOL": ["vsphere"],
"VSPHERE_DATASTORE": ["vsphere"],
"VSPHERE_FOLDER": ["vsphere"],
"VSPHERE_STORAGE_POLICY_ID": ["vsphere"],
"VSPHERE_TLS_THUMBPRINT": ["vsphere"],
"VSPHERE_INSECURE": ["vsphere"],
"VSPHERE_CONTROL_PLANE_ENDPOINT": ["vsphere"],
"VSPHERE_CONTROL_PLANE_ENDPOINT_PORT": ["vsphere"],

"NSXT_POD_ROUTING_ENABLED": ["vsphere"],
"NSXT_ROUTER_PATH": ["vsphere"],
"NSXT_USERNAME": ["vsphere"],
"NSXT_PASSWORD": ["vsphere"],
"NSXT_MANAGER_HOST": ["vsphere"],
"NSXT_ALLOW_UNVERIFIED_SSL": ["vsphere"],
"NSXT_REMOTE_AUTH": ["vsphere"],
"NSXT_VMC_ACCESS_TOKEN": ["vsphere"],
"NSXT_VMC_AUTH_HOST": ["vsphere"],
"NSXT_CLIENT_CERT_KEY_DATA": ["vsphere"],
"NSXT_CLIENT_CERT_DATA": ["vsphere"],
"NSXT_ROOT_CA_DATA_B64": ["vsphere"],
"NSXT_SECRET_NAME": ["vsphere"],
"NSXT_SECRET_NAMESPACE": ["vsphere"],

"NODE_IPAM_IP_POOL_NAME": ["vsphere"],

"AWS_REGION": ["aws"],
"AWS_NODE_AZ": ["aws"],
"AWS_NODE_AZ_1": ["aws"],
"AWS_NODE_AZ_2": ["aws"],
"AWS_VPC_ID": ["aws"],
"AWS_PRIVATE_SUBNET_ID": ["aws"],
"AWS_PUBLIC_SUBNET_ID": ["aws"],
"AWS_PUBLIC_SUBNET_ID_1": ["aws"],
"AWS_PRIVATE_SUBNET_ID_1": ["aws"],
"AWS_PUBLIC_SUBNET_ID_2": ["aws"],
"AWS_PRIVATE_SUBNET_ID_2": ["aws"],
"AWS_VPC_CIDR": ["aws"],
"AWS_PRIVATE_NODE_CIDR": ["aws"],
"AWS_PUBLIC_NODE_CIDR": ["aws"],
"AWS_PRIVATE_NODE_CIDR_1": ["aws"],
"AWS_PUBLIC_NODE_CIDR_1": ["aws"],
"AWS_PRIVATE_NODE_CIDR_2": ["aws"],
"AWS_PUBLIC_NODE_CIDR_2": ["aws"],
"AWS_SECURITY_GROUP_APISERVER_LB": ["aws"],
"AWS_SECURITY_GROUP_BASTION": ["aws"],
"AWS_SECURITY_GROUP_CONTROLPLANE": ["aws"],
"AWS_SECURITY_GROUP_LB": ["aws"],
"AWS_SECURITY_GROUP_NODE": ["aws"],
"AWS_IDENTITY_REF_KIND": ["aws"],
"AWS_IDENTITY_REF_NAME": ["aws"],
"AWS_CONTROL_PLANE_OS_DISK_SIZE_GIB": ["aws"],
"AWS_NODE_OS_DISK_SIZE_GIB": ["aws"],
"CONTROL_PLANE_MACHINE_TYPE": ["aws"],
"NODE_MACHINE_TYPE": ["aws"],
"NODE_MACHINE_TYPE_1": ["aws"],
"NODE_MACHINE_TYPE_2": ["aws"],
"AWS_SSH_KEY_NAME": ["aws"],
"BASTION_HOST_ENABLED": ["aws"],
"AWS_LOAD_BALANCER_SCHEME_INTERNAL": ["aws"],

"CONTROL_PLANE_STORAGE_CLASS": ["tkg-service-vsphere"],
"CONTROL_PLANE_VM_CLASS": ["tkg-service-vsphere"],
"DEFAULT_STORAGE_CLASS": ["tkg-service-vsphere"],
"SERVICE_DOMAIN": ["tkg-service-vsphere"],
"STORAGE_CLASSES": ["tkg-service-vsphere"],
"WORKER_STORAGE_CLASS": ["tkg-service-vsphere"],
"WORKER_VM_CLASS": ["tkg-service-vsphere"],
"KUBERNETES_RELEASE": ["tkg-service-vsphere"],
"NODE_POOL_0_NAME": ["tkg-service-vsphere"],
"NODE_POOL_0_LABELS": ["tkg-service-vsphere"],
"NODE_POOL_0_TAINTS": ["tkg-service-vsphere"],
"CONTROL_PLANE_NODE_LABELS": ["vsphere", "aws", "azure"],
"ETCD_EXTRA_ARGS": ["vsphere", "aws", "azure", "oci"],
"APISERVER_EXTRA_ARGS": ["vsphere", "aws", "azure", "oci"],
"KUBE_SCHEDULER_EXTRA_ARGS": ["vsphere", "aws", "azure", "oci"],
"KUBE_CONTROLLER_MANAGER_EXTRA_ARGS": ["vsphere", "aws", "azure", "oci"],
"CONTROLPLANE_KUBELET_EXTRA_ARGS": ["vsphere", "aws", "azure", "oci"],
"WORKER_KUBELET_EXTRA_ARGS": ["vsphere", "aws", "azure", "oci"],

"AZURE_ENVIRONMENT": ["azure"],
"AZURE_TENANT_ID": ["azure"],
"AZURE_SUBSCRIPTION_ID": ["azure"],
"AZURE_CLIENT_ID": ["azure"],
"AZURE_CLIENT_SECRET": ["azure"],
"AZURE_LOCATION": ["azure"],
"AZURE_SSH_PUBLIC_KEY_B64": ["azure"],
"AZURE_CONTROL_PLANE_MACHINE_TYPE": ["azure"],
"AZURE_NODE_MACHINE_TYPE": ["azure"],
"AZURE_ENABLE_ACCELERATED_NETWORKING": ["azure"],
"AZURE_RESOURCE_GROUP": ["azure"],
"AZURE_VNET_RESOURCE_GROUP": ["azure"],
"AZURE_VNET_NAME": ["azure"],
"AZURE_VNET_CIDR": ["azure"],
"AZURE_CONTROL_PLANE_SUBNET_NAME": ["azure"],
"AZURE_CONTROL_PLANE_SUBNET_CIDR": ["azure"],
"AZURE_CONTROL_PLANE_SUBNET_SECURITY_GROUP": ["azure"],
"AZURE_NODE_SUBNET_NAME": ["azure"],
"AZURE_NODE_SUBNET_CIDR": ["azure"],
"AZURE_NODE_SUBNET_SECURITY_GROUP": ["azure"],
"AZURE_NODE_AZ": ["azure"],
"AZURE_NODE_AZ_1": ["azure"],
"AZURE_NODE_AZ_2": ["azure"],
"AZURE_CUSTOM_TAGS": ["azure"],
"AZURE_CONTROL_PLANE_OS_DISK_SIZE_GIB": ["azure"],
"AZURE_CONTROL_PLANE_OS_DISK_STORAGE_ACCOUNT_TYPE": ["azure"],
"AZURE_NODE_OS_DISK_SIZE_GIB": ["azure"],
"AZURE_NODE_OS_DISK_STORAGE_ACCOUNT_TYPE": ["azure"],
"AZURE_CONTROL_PLANE_DATA_DISK_SIZE_GIB": ["azure"],
"AZURE_ENABLE_NODE_DATA_DISK": ["azure"],
"AZURE_NODE_DATA_DISK_SIZE_GIB": ["azure"],
"AZURE_ENABLE_PRIVATE_CLUSTER": ["azure"],
"AZURE_FRONTEND_PRIVATE_IP": ["azure"],
"AZURE_IMAGE_ID": ["azure"],
"AZURE_IMAGE_RESOURCE_GROUP": ["azure"],
"AZURE_IMAGE_NAME": ["azure"],
"AZURE_IMAGE_SUBSCRIPTION_ID": ["azure"],
"AZURE_IMAGE_GALLERY": ["azure"],
"AZURE_IMAGE_PUBLISHER": ["azure"],
"AZURE_IMAGE_OFFER": ["azure"],
"AZURE_IMAGE_SKU": ["azure"],
"AZURE_IMAGE_THIRD_PARTY": ["azure"],
"AZURE_IMAGE_VERSION": ["azure"],
"AZURE_IDENTITY_NAME": ["azure"],
"AZURE_IDENTITY_NAMESPACE": ["azure"],
"AZURE_CONTROL_PLANE_OUTBOUND_LB_FRONTEND_IP_COUNT": ["azure"],
"AZURE_ENABLE_CONTROL_PLANE_OUTBOUND_LB": ["azure"],
"AZURE_NODE_OUTBOUND_LB_FRONTEND_IP_COUNT": ["azure"],
"AZURE_ENABLE_NODE_OUTBOUND_LB": ["azure"],
"AZURE_NODE_OUTBOUND_LB_IDLE_TIMEOUT_IN_MINUTES": ["azure"],
"ENABLE_OIDC": ["vsphere", "aws", "azure", "docker"],
"OIDC_ISSUER_URL": ["vsphere", "aws", "azure", "docker"],
"OIDC_USERNAME_CLAIM": ["vsphere", "aws", "azure", "docker"],
"OIDC_GROUPS_CLAIM": ["vsphere", "aws", "azure", "docker"],
"OIDC_DEX_CA": ["vsphere", "aws", "azure", "docker"],

"ENABLE_MHC": ["vsphere", "aws", "azure", "docker", "oci"],
"ENABLE_MHC_WORKER_NODE": ["vsphere", "aws", "azure", "docker", "oci"],
"ENABLE_MHC_CONTROL_PLANE": ["vsphere", "aws", "azure", "docker", "oci"],
"MHC_UNKNOWN_STATUS_TIMEOUT": ["vsphere", "aws", "azure", "docker", "oci"],
"MHC_FALSE_STATUS_TIMEOUT": ["vsphere", "aws", "azure", "docker", "oci"],

"TKG_CUSTOM_IMAGE_REPOSITORY": ["vsphere", "aws", "azure", "docker", "oci"],
"TKG_CUSTOM_IMAGE_REPOSITORY_SKIP_TLS_VERIFY": ["vsphere", "aws", "azure", "docker", "oci"],
"TKG_CUSTOM_IMAGE_REPOSITORY_CA_CERTIFICATE": ["vsphere", "aws", "azure", "docker", "oci"],

"TKG_HTTP_PROXY": ["vsphere", "aws", "azure", "docker", "oci"],
"TKG_HTTPS_PROXY": ["vsphere", "aws", "azure", "docker", "oci"],
"TKG_NO_PROXY": ["vsphere", "aws", "azure", "docker", "oci"],
"TKG_PROXY_CA_CERT": ["vsphere", "aws", "azure", "docker", "oci"],

"TKG_IP_FAMILY": ["vsphere", "aws", "azure", "docker", "oci"],

"ENABLE_AUDIT_LOGGING": ["vsphere", "aws", "azure", "docker", "oci"],

"ENABLE_DEFAULT_STORAGE_CLASS": ["vsphere", "aws", "azure", "docker", "oci"],

"CLUSTER_CIDR": ["vsphere", "aws", "azure", "tkg-service-vsphere", "docker", "oci"],
"SERVICE_CIDR": ["vsphere", "aws", "azure", "tkg-service-vsphere", "docker", "oci"],
"NODE_STARTUP_TIMEOUT": ["vsphere", "aws", "azure", "docker", "oci"],

"CONTROL_PLANE_MACHINE_COUNT": ["vsphere", "aws", "azure", "tkg-service-vsphere", "docker", "oci"],
"WORKER_MACHINE_COUNT": ["vsphere", "aws", "azure", "tkg-service-vsphere", "docker", "oci"],
"WORKER_MACHINE_COUNT_0": ["vsphere", "aws", "azure", "docker", "oci"],
"WORKER_MACHINE_COUNT_1": ["vsphere", "aws", "azure", "docker", "oci"],
"WORKER_MACHINE_COUNT_2": ["vsphere", "aws", "azure", "docker", "oci"],

"OS_NAME": ["vsphere", "aws", "azure", "docker", "oci"],
"OS_VERSION": ["vsphere", "aws", "azure", "docker", "oci"],
"OS_ARCH": ["vsphere", "aws", "azure", "docker", "oci"],

"ENABLE_AUTOSCALER": ["vsphere", "aws", "azure", "docker", "oci"],
"AUTOSCALER_MAX_NODES_TOTAL": ["vsphere", "aws", "azure", "docker", "oci"],
"AUTOSCALER_SCALE_DOWN_DELAY_AFTER_ADD": ["vsphere", "aws", "azure", "docker", "oci"],
"AUTOSCALER_SCALE_DOWN_DELAY_AFTER_DELETE": ["vsphere", "aws", "azure", "docker", "oci"],
"AUTOSCALER_SCALE_DOWN_DELAY_AFTER_FAILURE": ["vsphere", "aws", "azure", "docker", "oci"],
"AUTOSCALER_SCALE_DOWN_UNNEEDED_TIME": ["vsphere", "aws", "azure", "docker", "oci"],
"AUTOSCALER_MAX_NODE_PROVISION_TIME": ["vsphere", "aws", "azure", "docker", "oci"],
"AUTOSCALER_MIN_SIZE_0": ["vsphere", "aws", "azure", "docker", "oci"],
"AUTOSCALER_MAX_SIZE_0": ["vsphere", "aws", "azure", "docker", "oci"],
"AUTOSCALER_MIN_SIZE_1": ["vsphere", "aws", "azure", "docker", "oci"],
"AUTOSCALER_MAX_SIZE_1": ["vsphere", "aws", "azure", "docker", "oci"],
"AUTOSCALER_MIN_SIZE_2": ["vsphere", "aws", "azure", "docker", "oci"],
"AUTOSCALER_MAX_SIZE_2": ["vsphere", "aws", "azure", "docker", "oci"],

"DOCKER_MACHINE_TEMPLATE_IMAGE": ["docker"],

"IDENTITY_MANAGEMENT_TYPE": ["vsphere", "aws", "azure", "docker", "oci"],
"CERT_DURATION": ["vsphere", "aws", "azure", "docker", "oci"],
"CERT_RENEW_BEFORE": ["vsphere", "aws", "azure", "docker", "oci"],
"OIDC_IDENTITY_PROVIDER_NAME": ["vsphere", "aws", "azure", "docker", "oci"],
"OIDC_IDENTITY_PROVIDER_ISSUER_URL": ["vsphere", "aws", "azure", "docker", "oci"],
"OIDC_IDENTITY_PROVIDER_CLIENT_ID": ["vsphere", "aws", "azure", "docker", "oci"],
"OIDC_IDENTITY_PROVIDER_CLIENT_SECRET": ["vsphere", "aws", "azure", "docker", "oci"],
"OIDC_IDENTITY_PROVIDER_SCOPES": ["vsphere", "aws", "azure", "docker", "oci"],
"OIDC_IDENTITY_PROVIDER_USERNAME_CLAIM": ["vsphere", "aws", "azure", "docker", "oci"],
"OIDC_IDENTITY_PROVIDER_GROUPS_CLAIM": ["vsphere", "aws", "azure", "docker", "oci"],
"SUPERVISOR_ISSUER_URL": ["vsphere", "aws", "azure", "docker", "oci"],
"SUPERVISOR_ISSUER_CA_BUNDLE_DATA_B64": ["vsphere", "aws", "azure", "docker", "oci"],
"LDAP_BIND_DN": ["vsphere", "aws", "azure", "docker", "oci"],
"LDAP_BIND_PASSWORD": ["vsphere", "aws", "azure", "docker", "oci"],
"LDAP_HOST": ["vsphere", "aws", "azure", "docker", "oci"],
"LDAP_USER_SEARCH_BASE_DN": ["vsphere", "aws", "azure", "docker", "oci"],
"LDAP_USER_SEARCH_FILTER": ["vsphere", "aws", "azure", "docker", "oci"],
"LDAP_USER_SEARCH_USERNAME": ["vsphere", "aws", "azure", "docker", "oci"],
"LDAP_USER_SEARCH_ID_ATTRIBUTE": ["vsphere", "aws", "azure", "docker", "oci"],
"LDAP_USER_SEARCH_EMAIL_ATTRIBUTE": ["vsphere", "aws", "azure", "docker", "oci"],
"LDAP_USER_SEARCH_NAME_ATTRIBUTE": ["vsphere", "aws", "azure", "docker", "oci"],
"LDAP_GROUP_SEARCH_BASE_DN": ["vsphere", "aws", "azure", "docker", "oci"],
"LDAP_GROUP_SEARCH_FILTER": ["vsphere", "aws", "azure", "docker", "oci"],
"LDAP_GROUP_SEARCH_USER_ATTRIBUTE": ["vsphere", "aws", "azure", "docker", "oci"],
"LDAP_GROUP_SEARCH_GROUP_ATTRIBUTE": ["vsphere", "aws", "azure", "docker", "oci"],
"LDAP_GROUP_SEARCH_NAME_ATTRIBUTE": ["vsphere", "aws", "azure", "docker", "oci"],
"LDAP_ROOT_CA_DATA_B64": ["vsphere", "aws", "azure", "docker", "oci"],

"AVI_ENABLE": ["vsphere"],
"AVI_NAMESPACE": ["vsphere"],
"AVI_DISABLE_INGRESS_CLASS": ["vsphere"],
"AVI_AKO_IMAGE_PULL_POLICY": ["vsphere"],
"AVI_ADMIN_CREDENTIAL_NAME": ["vsphere"],
"AVI_CA_NAME": ["vsphere"],
"AVI_CONTROLLER": ["vsphere"],
"AVI_USERNAME": ["vsphere"],
"AVI_PASSWORD": ["vsphere"],
"AVI_CLOUD_NAME": ["vsphere"],
"AVI_SERVICE_ENGINE_GROUP": ["vsphere"],
"AVI_DATA_NETWORK": ["vsphere"],
"AVI_DATA_NETWORK_CIDR": ["vsphere"],
"AVI_MANAGEMENT_CLUSTER_VIP_NETWORK_NAME": ["vsphere"],
"AVI_MANAGEMENT_CLUSTER_VIP_NETWORK_CIDR": ["vsphere"],
"AVI_CA_DATA_B64": ["vsphere"],
"AVI_LABELS": ["vsphere"],
"AVI_DISABLE_STATIC_ROUTE_SYNC": ["vsphere"],
"AVI_INGRESS_DEFAULT_INGRESS_CONTROLLER": ["vsphere"],
"AVI_INGRESS_SHARD_VS_SIZE": ["vsphere"],
"AVI_INGRESS_SERVICE_TYPE": ["vsphere"],
"AVI_INGRESS_NODE_NETWORK_LIST": ["vsphere"],
"AVI_CONTROL_PLANE_HA_PROVIDER": ["vsphere"],

"ANTREA_NO_SNAT": ["vsphere", "aws", "azure", "docker", "oci"],
"ANTREA_TRAFFIC_ENCAP_MODE": ["vsphere", "aws", "azure", "docker", "oci"],
"ANTREA_PROXY": ["vsphere", "aws", "azure", "docker", "oci"],
"ANTREA_ENDPOINTSLICE": ["vsphere", "aws", "azure", "docker", "oci"],
"ANTREA_POLICY": ["vsphere", "aws", "azure", "docker", "oci"],
"ANTREA_NODEPORTLOCAL": ["vsphere", "aws", "azure", "docker", "oci"],
"ANTREA_TRACEFLOW": ["vsphere", "aws", "azure", "docker", "oci"],
"ANTREA_DISABLE_UDP_TUNNEL_OFFLOAD": ["vsphere", "aws", "azure", "docker", "oci"],

"OCI_IMAGE_ID": ["oci"],
"OCI_REGION": ["oci"],
"OCI_COMPARTMENT_ID": ["oci"],
"OCI_NODE_MACHINE_TYPE": ["oci"],
"OCI_NODE_MACHINE_TYPE_OCPUS": ["oci"],
"OCI_SSH_KEY": ["oci"],
"OCI_NODE_PV_TRANSIT_ENCRYPTION": ["oci"],
"OCI_CONTROL_PLANE_MACHINE_TYPE": ["oci"],
"OCI_CONTROL_PLANE_MACHINE_TYPE_OCPUS": ["oci"],
"OCI_CONTROL_PLANE_PV_TRANSIT_ENCRYPTION": ["oci"],

"KUBEVIP_LOADBALANCER_ENABLE": ["vsphere"],
"KUBEVIP_LOADBALANCER_CIDRS": ["vsphere"],
"KUBEVIP_LOADBALANCER_IP_RANGES": ["vsphere"],

"PROVIDER_TYPE": ["vsphere", "aws", "azure", "tkg-service-vsphere", "docker", "oci"],
"TKG_CLUSTER_ROLE": ["vsphere", "aws", "azure", "tkg-service-vsphere", "docker", "oci"],
"TKG_VERSION": ["vsphere", "aws", "azure", "tkg-service-vsphere", "docker", "oci"],
"CNI": ["vsphere", "aws", "azure", "docker", "oci"],
"VSPHERE_VERSION": ["vsphere"],
}

end

def get_cluster_variables():
    vars = {}
    kvs = config_variable_association()

    for configVariable in kvs:
        if data.values.PROVIDER_TYPE in kvs[configVariable]:
            if data.values[configVariable] != None:
                vars[configVariable] = data.values[configVariable]
            else:
                continue
            end
            if configVariable == "TKG_HTTP_PROXY":
                if data.values["TKG_HTTP_PROXY"] != "":
                    vars["proxy"] = {
                        "httpProxy": data.values["TKG_HTTP_PROXY"],
                        "httpsProxy": data.values["TKG_HTTPS_PROXY"],
                        "noProxy": data.values["TKG_NO_PROXY"].split(","),
                    }
                end
            end
        end
    end

    network = {}
    if data.values["TKG_IP_FAMILY"] == "ipv6,ipv4":
        network["ipv6Primary"] = True
    end

    if data.values["NODE_IPAM_IP_POOL_NAME"] != "":
        network["addressesFromPools"] = [{
            "apiGroup": "ipam.cluster.x-k8s.io",
            "kind": "InClusterIPPool",
            "name": data.values["NODE_IPAM_IP_POOL_NAME"],
        }]
    end

    if network != {}:
        vars["network"] = network
    end

    vars["cni"] = data.values["CNI"]

    customControlPlaneCertificateRotation = {}
    if data.values["CONTROLPLANE_CERTIFICATE_ROTATION_ENABLED"] != "":
        customControlPlaneCertificateRotation["activate"] = data.values["CONTROLPLANE_CERTIFICATE_ROTATION_ENABLED"]
    end
    if data.values["CONTROLPLANE_CERTIFICATE_ROTATION_DAYS_BEFORE"] != "":
        customControlPlaneCertificateRotation["daysBefore"] = data.values["CONTROLPLANE_CERTIFICATE_ROTATION_DAYS_BEFORE"]
    end
    if customControlPlaneCertificateRotation != {}:
        vars["controlPlaneCertificateRotation"] = customControlPlaneCertificateRotation
    end

    customImageRepository = {}
    if data.values["TKG_CUSTOM_IMAGE_REPOSITORY"] != "":
        customImageRepository["host"] = data.values["TKG_CUSTOM_IMAGE_REPOSITORY"]
    end
    if data.values["TKG_CUSTOM_IMAGE_REPOSITORY_SKIP_TLS_VERIFY"] != False:
        customImageRepository["tlsCertificateValidation"] = not data.values["TKG_CUSTOM_IMAGE_REPOSITORY_SKIP_TLS_VERIFY"]
    end

    if customImageRepository != {}:
        vars["imageRepository"] = customImageRepository
    end

    if data.values["TKG_CLUSTER_ROLE"] != "":
        vars["clusterRole"] = data.values["TKG_CLUSTER_ROLE"]
    end

    if data.values["ENABLE_AUDIT_LOGGING"] != "":
        vars["auditLogging"] = {
            "enabled": data.values["ENABLE_AUDIT_LOGGING"]
        }
    end


    additionalTrustedCAs = []
    #! TKG_PROXY_CA_CERT has higher priority than TKG_CUSTOM_IMAGE_REPOSITORY_CA_CERTIFICATE
    if data.values["TKG_PROXY_CA_CERT"] != "":
        additionalTrustedCAs.append({
            "name": "proxy",
            "data": data.values["TKG_PROXY_CA_CERT"]
        })
    elif data.values["TKG_CUSTOM_IMAGE_REPOSITORY_CA_CERTIFICATE"] != "":
        additionalTrustedCAs.append({
            "name": "imageRepository",
            "data": data.values["TKG_CUSTOM_IMAGE_REPOSITORY_CA_CERTIFICATE"]
        })
    end
    if len(additionalTrustedCAs) > 0:
        trust = {}
        trust["additionalTrustedCAs"] = additionalTrustedCAs
        vars["trust"] = trust
    end

    if data.values["CLUSTER_API_SERVER_PORT"] != None:
        vars["apiServerPort"] = data.values["CLUSTER_API_SERVER_PORT"]
    end

    if data.values["TKR_DATA"] != "":
        vars["TKR_DATA"] = data.values["TKR_DATA"]
    end

    return vars
end

def get_aws_vars():
    simpleMapping = {}
    simpleMapping["AWS_REGION"] = "region"
    simpleMapping["AWS_SSH_KEY_NAME"] = "sshKeyName"
    simpleMapping["AWS_LOAD_BALANCER_SCHEME_INTERNAL"] = "loadBalancerSchemeInternal"
    vars = get_cluster_variables()

    for key in simpleMapping:
        if data.values[key] != None:
            vars[simpleMapping[key]] = data.values[key]
        end
    end


    vars["bastion"] = {
        "enabled": data.values["BASTION_HOST_ENABLED"]
    }

    if vars.get("network") == None:
        vars["network"] = {}
    end

    identityRef = {}
    if data.values["AWS_IDENTITY_REF_NAME"] != "":
        identityRef["name"] = data.values["AWS_IDENTITY_REF_NAME"]
    end
    if data.values["AWS_IDENTITY_REF_KIND"] != "":
        identityRef["kind"] = data.values["AWS_IDENTITY_REF_KIND"]
    end
    vars["identityRef"] = identityRef

    vpc = {}
    if data.values["AWS_VPC_ID"]:
        vpc["existingID"] = data.values["AWS_VPC_ID"]
    end
    if data.values["AWS_VPC_CIDR"]:
        vpc["cidr"] = data.values["AWS_VPC_CIDR"]
    end
    vars["network"]["vpc"] = vpc

    securityGroup = {}
    if data.values["AWS_SECURITY_GROUP_BASTION"] != "":
        securityGroup["bastion"] = data.values["AWS_SECURITY_GROUP_BASTION"]
    end
    if data.values["AWS_SECURITY_GROUP_APISERVER_LB"] != "":
        securityGroup["apiServerLB"] = data.values["AWS_SECURITY_GROUP_APISERVER_LB"]
    end
    if data.values["AWS_SECURITY_GROUP_LB"] != "":
        securityGroup["lb"] = data.values["AWS_SECURITY_GROUP_LB"]
    end
    if data.values["AWS_SECURITY_GROUP_CONTROLPLANE"] != "":
        securityGroup["controlPlane"] = data.values["AWS_SECURITY_GROUP_CONTROLPLANE"]
    end
    if data.values["AWS_SECURITY_GROUP_NODE"] != "":
        securityGroup["node"] = data.values["AWS_SECURITY_GROUP_NODE"]
    end

    if securityGroup != {}:
        vars["network"]["securityGroupOverrides"] = securityGroup
    end

    subnets = []

    private0 = {}
    if data.values["AWS_PRIVATE_NODE_CIDR"] != "":
        private0["cidr"] = data.values["AWS_PRIVATE_NODE_CIDR"]
    end
    if data.values["AWS_PRIVATE_SUBNET_ID"] != "":
        private0["id"] = data.values["AWS_PRIVATE_SUBNET_ID"]
    end
    public0 = {}
    if data.values["AWS_PUBLIC_NODE_CIDR"] != "":
        public0["cidr"] = data.values["AWS_PUBLIC_NODE_CIDR"]
    end
    if data.values["AWS_PUBLIC_SUBNET_ID"] != "":
        public0["id"] = data.values["AWS_PUBLIC_SUBNET_ID"]
    end

    subnet0 = {}
    if private0 != {}:
        subnet0["private"] = private0
    end
    if public0 != {}:
        subnet0["public"] = public0
    end
    if data.values["AWS_NODE_AZ"] != None:
        subnet0["az"] = data.values["AWS_NODE_AZ"]
    end
    if subnet0 != {}:
        subnets.append(subnet0)
    end

    if data.values["CLUSTER_PLAN"] == "prodcc":
        private1 = {}
        if data.values["AWS_PRIVATE_NODE_CIDR_1"] != "":
            private1["cidr"] = data.values["AWS_PRIVATE_NODE_CIDR_1"]
        end
        if data.values["AWS_PRIVATE_SUBNET_ID_1"] != "":
            private1["id"] = data.values["AWS_PRIVATE_SUBNET_ID_1"]
        end
        public1 = {}
        if data.values["AWS_PUBLIC_NODE_CIDR_1"] != "":
            public1["cidr"] = data.values["AWS_PUBLIC_NODE_CIDR_1"]
        end
        if data.values["AWS_PUBLIC_SUBNET_ID_1"] != "":
            public1["id"] = data.values["AWS_PUBLIC_SUBNET_ID_1"]
        end

        subnet1 = {}
        if private1 != {}:
            subnet1["private"] = private1
        end
        if public1 != {}:
            subnet1["public"] = public1
        end
        if data.values["AWS_NODE_AZ_1"] != "":
            subnet1["az"] = data.values["AWS_NODE_AZ_1"]
        end

        if subnet1 != {}:
            subnets.append(subnet1)
        end

        private2 = {}
        if data.values["AWS_PRIVATE_NODE_CIDR_2"] != "":
            private2["cidr"] = data.values["AWS_PRIVATE_NODE_CIDR_2"]
        end
        if data.values["AWS_PRIVATE_SUBNET_ID_2"] != "":
            private2["id"] = data.values["AWS_PRIVATE_SUBNET_ID_2"]
        end
        public2 = {}
        if data.values["AWS_PUBLIC_NODE_CIDR_2"] != "":
            public2["cidr"] = data.values["AWS_PUBLIC_NODE_CIDR_2"]
        end
        if data.values["AWS_PUBLIC_SUBNET_ID_2"] != "":
            public2["id"] = data.values["AWS_PUBLIC_SUBNET_ID_2"]
        end

        subnet2 = {}
        if private2 != {}:
            subnet2["private"] = private2
        end
        if public2 != {}:
            subnet2["public"] = public2
        end
        if data.values["AWS_NODE_AZ_2"] != "":
            subnet2["az"] = data.values["AWS_NODE_AZ_2"]
        end

        if subnet2 != {}:
            subnets.append(subnet2)
        end
    end

    vars["network"]["subnets"] = subnets

    worker = {}
    if data.values["NODE_MACHINE_TYPE"] != None:
        worker["instanceType"] = data.values["NODE_MACHINE_TYPE"]
    end
    if data.values["AWS_NODE_OS_DISK_SIZE_GIB"] != None:
        rootVolume = {}
        rootVolume["sizeGiB"] = data.values["AWS_NODE_OS_DISK_SIZE_GIB"]
        worker["rootVolume"] = rootVolume
    end

    vars["worker"] = worker

    if data.values["ETCD_EXTRA_ARGS"] != None:
        vars["etcdExtraArgs"] = get_extra_args_map_from_string(data.values["ETCD_EXTRA_ARGS"])
    end
    if data.values["APISERVER_EXTRA_ARGS"] != None:
        vars["apiServerExtraArgs"] = get_extra_args_map_from_string(data.values["APISERVER_EXTRA_ARGS"])
    end
    if data.values["KUBE_SCHEDULER_EXTRA_ARGS"] != None:
        vars["kubeSchedulerExtraArgs"] = get_extra_args_map_from_string(data.values["KUBE_SCHEDULER_EXTRA_ARGS"])
    end
    if data.values["KUBE_CONTROLLER_MANAGER_EXTRA_ARGS"] != None:
        vars["kubeControllerManagerExtraArgs"] = get_extra_args_map_from_string(data.values["KUBE_CONTROLLER_MANAGER_EXTRA_ARGS"])
    end
    if data.values["CONTROLPLANE_KUBELET_EXTRA_ARGS"] != None:
        vars["controlPlaneKubeletExtraArgs"] = get_extra_args_map_from_string(data.values["CONTROLPLANE_KUBELET_EXTRA_ARGS"])
    end
    if data.values["WORKER_KUBELET_EXTRA_ARGS"] != None:
        vars["workerKubeletExtraArgs"] = get_extra_args_map_from_string(data.values["WORKER_KUBELET_EXTRA_ARGS"])
    end

    controlPlane = {}
    if data.values["CONTROL_PLANE_MACHINE_TYPE"] != None:
        controlPlane["instanceType"] = data.values["CONTROL_PLANE_MACHINE_TYPE"]
    end
    if data.values["AWS_CONTROL_PLANE_OS_DISK_SIZE_GIB"] != None:
        rootVolume = {}
        rootVolume["sizeGiB"] = data.values["AWS_CONTROL_PLANE_OS_DISK_SIZE_GIB"]
        controlPlane["rootVolume"] = rootVolume
    end

    if data.values["CONTROL_PLANE_NODE_LABELS"] != None:
        controlPlane["nodeLabels"] = get_labels_array_from_string(data.values["CONTROL_PLANE_NODE_LABELS"])
    end

    vars["controlPlane"] = controlPlane

    return vars
end

def get_azure_vars():
    simpleMapping = {}
    simpleMapping["AZURE_LOCATION"] = "location"
    simpleMapping["AZURE_RESOURCE_GROUP"] = "resourceGroup"
    simpleMapping["AZURE_SUBSCRIPTION_ID"] = "subscriptionID"
    simpleMapping["AZURE_ENVIRONMENT"] = "environment"
    simpleMapping["AZURE_SSH_PUBLIC_KEY_B64"] = "sshPublicKey"
    simpleMapping["AZURE_FRONTEND_PRIVATE_IP"] = "frontendPrivateIP"
    simpleMapping["AZURE_CUSTOM_TAGS"] = "customTags"
    vars = get_cluster_variables()

    for key in simpleMapping:
        if data.values[key] != None:
            vars[simpleMapping[key]] = data.values[key]
        end
    end

    if data.values["AZURE_ENABLE_ACCELERATED_NETWORKING"] != "":
        vars["acceleratedNetworking"] =  {
            "enabled": data.values["AZURE_ENABLE_ACCELERATED_NETWORKING"]
        }
    end
    if data.values["AZURE_ENABLE_PRIVATE_CLUSTER"] != "":
        vars["privateCluster"] = {
            "enabled": data.values["AZURE_ENABLE_PRIVATE_CLUSTER"]
        }
    end

    if vars.get("network") == None:
        vars["network"] = {}
    end

    vnet = {}
    if data.values["AZURE_VNET_NAME"] != "":
        vnet["name"] = data.values["AZURE_VNET_NAME"]
    end
    if data.values["AZURE_VNET_CIDR"] != "":
        vnet["cidrBlocks"] = [
            data.values["AZURE_VNET_CIDR"]
        ]
    end
    if data.values["AZURE_VNET_RESOURCE_GROUP"] != "":
        vnet["resourceGroup"] = data.values["AZURE_VNET_RESOURCE_GROUP"]
    end
    if vnet != {}:
        vars["network"]["vnet"] = vnet
    end

    identity = {}
    if data.values["AZURE_IDENTITY_NAME"] != "":
        identity["name"] = data.values["AZURE_IDENTITY_NAME"]
    end
    if data.values["AZURE_IDENTITY_NAMESPACE"] != "":
        identity["namespace"] = data.values["AZURE_IDENTITY_NAMESPACE"]
    end
    if identity != {}:
        vars["identityRef"] = identity
    end

    controlPlane = {}
    if data.values["AZURE_CONTROL_PLANE_MACHINE_TYPE"] != "":
        controlPlane["vmSize"] = data.values["AZURE_CONTROL_PLANE_MACHINE_TYPE"]
    end

    osDisk = {}
    if data.values["AZURE_CONTROL_PLANE_OS_DISK_STORAGE_ACCOUNT_TYPE"] != "":
        osDisk["storageAccountType"] = data.values["AZURE_CONTROL_PLANE_OS_DISK_STORAGE_ACCOUNT_TYPE"]
    end
    if data.values["AZURE_CONTROL_PLANE_OS_DISK_SIZE_GIB"] != "":
        osDisk["sizeGiB"] = data.values["AZURE_CONTROL_PLANE_OS_DISK_SIZE_GIB"]
    end
    if osDisk != {}:
        controlPlane["osDisk"] = osDisk
    end

    dataDisk = {}
    if data.values["AZURE_CONTROL_PLANE_DATA_DISK_SIZE_GIB"] != "":
        dataDisk["sizeGiB"] = data.values["AZURE_CONTROL_PLANE_DATA_DISK_SIZE_GIB"]
        controlPlane["dataDisks"] = [dataDisk]
    end

    subnet = {}
    if data.values["AZURE_CONTROL_PLANE_SUBNET_NAME"] != "":
        subnet["name"] = data.values["AZURE_CONTROL_PLANE_SUBNET_NAME"]
    end
    if data.values["AZURE_CONTROL_PLANE_SUBNET_CIDR"] != "":
        subnet["cidr"] = data.values["AZURE_CONTROL_PLANE_SUBNET_CIDR"]
    end
    if data.values["AZURE_CONTROL_PLANE_SUBNET_SECURITY_GROUP"] != "":
        subnet["securityGroup"] = data.values["AZURE_CONTROL_PLANE_SUBNET_SECURITY_GROUP"]
    end
    if subnet != {}:
        controlPlane["subnet"] = subnet
    end

    outboundLB = {}
    if data.values["AZURE_ENABLE_CONTROL_PLANE_OUTBOUND_LB"] != False:
        outboundLB["enabled"] = data.values["AZURE_ENABLE_CONTROL_PLANE_OUTBOUND_LB"]
    end
    if data.values["AZURE_CONTROL_PLANE_OUTBOUND_LB_FRONTEND_IP_COUNT"] != "":
        outboundLB["frontendIPCount"] = data.values["AZURE_CONTROL_PLANE_OUTBOUND_LB_FRONTEND_IP_COUNT"]
    end
    if outboundLB != {}:
        controlPlane["outboundLB"] = outboundLB
    end

    if data.values["CONTROL_PLANE_NODE_LABELS"] != None:
        controlPlane["nodeLabels"] = get_labels_array_from_string(data.values["CONTROL_PLANE_NODE_LABELS"])
    end

    if controlPlane != {}:
        vars["controlPlane"] = controlPlane
    end

    if data.values["ETCD_EXTRA_ARGS"] != None:
        vars["etcdExtraArgs"] = get_extra_args_map_from_string(data.values["ETCD_EXTRA_ARGS"])
    end
    if data.values["APISERVER_EXTRA_ARGS"] != None:
        vars["apiServerExtraArgs"] = get_extra_args_map_from_string(data.values["APISERVER_EXTRA_ARGS"])
    end
    if data.values["KUBE_SCHEDULER_EXTRA_ARGS"] != None:
        vars["kubeSchedulerExtraArgs"] = get_extra_args_map_from_string(data.values["KUBE_SCHEDULER_EXTRA_ARGS"])
    end
    if data.values["KUBE_CONTROLLER_MANAGER_EXTRA_ARGS"] != None:
        vars["kubeControllerManagerExtraArgs"] = get_extra_args_map_from_string(data.values["KUBE_CONTROLLER_MANAGER_EXTRA_ARGS"])
    end
    if data.values["CONTROLPLANE_KUBELET_EXTRA_ARGS"] != None:
        vars["controlPlaneKubeletExtraArgs"] = get_extra_args_map_from_string(data.values["CONTROLPLANE_KUBELET_EXTRA_ARGS"])
    end
    if data.values["WORKER_KUBELET_EXTRA_ARGS"] != None:
        vars["workerKubeletExtraArgs"] = get_extra_args_map_from_string(data.values["WORKER_KUBELET_EXTRA_ARGS"])
    end

    worker = {}
    if data.values["AZURE_NODE_MACHINE_TYPE"] != "":
        worker["vmSize"] = data.values["AZURE_NODE_MACHINE_TYPE"]
    end

    osDisk = {}
    if data.values["AZURE_NODE_OS_DISK_STORAGE_ACCOUNT_TYPE"] != "":
        osDisk["storageAccountType"] = data.values["AZURE_NODE_OS_DISK_STORAGE_ACCOUNT_TYPE"]
    end
    if data.values["AZURE_NODE_OS_DISK_SIZE_GIB"] != "":
        osDisk["sizeGiB"] = data.values["AZURE_NODE_OS_DISK_SIZE_GIB"]
    end
    if osDisk != {}:
        worker["osDisk"] = osDisk
    end

    dataDisk = {}
    if data.values["AZURE_ENABLE_NODE_DATA_DISK"] != False:
        worker["dataDisks"] = [dataDisk]
    end
    if data.values["AZURE_NODE_DATA_DISK_SIZE_GIB"] != "":
        dataDisk["sizeGiB"] = data.values["AZURE_NODE_DATA_DISK_SIZE_GIB"]
    end

    subnet = {}
    if data.values["AZURE_NODE_SUBNET_NAME"] != "":
        subnet["name"] = data.values["AZURE_NODE_SUBNET_NAME"]
    end
    if data.values["AZURE_NODE_SUBNET_CIDR"] != "":
        subnet["cidr"] = data.values["AZURE_NODE_SUBNET_CIDR"]
    end
    if data.values["AZURE_NODE_SUBNET_SECURITY_GROUP"] != "":
        subnet["securityGroup"] = data.values["AZURE_NODE_SUBNET_SECURITY_GROUP"]
    end
    if subnet != {}:
        worker["subnet"] = subnet
    end

    outboundLB = {}
    if data.values["AZURE_ENABLE_NODE_OUTBOUND_LB"] != False:
        outboundLB["enabled"] = data.values["AZURE_ENABLE_NODE_OUTBOUND_LB"]
    end
    if data.values["AZURE_NODE_OUTBOUND_LB_FRONTEND_IP_COUNT"] != "":
        outboundLB["frontendIPCount"] = data.values["AZURE_NODE_OUTBOUND_LB_FRONTEND_IP_COUNT"]
    end
    if data.values["AZURE_NODE_OUTBOUND_LB_IDLE_TIMEOUT_IN_MINUTES"] != "":
        outboundLB["idleTimeoutInMinutes"] = data.values["AZURE_NODE_OUTBOUND_LB_IDLE_TIMEOUT_IN_MINUTES"]
    end
    if outboundLB != {}:
        worker["outboundLB"] = outboundLB
    end

    if worker != {}:
        vars["worker"] = worker
    end

    return vars
end

def get_vsphere_vars():
    simpleMapping = {}
    simpleMapping["VSPHERE_CONTROL_PLANE_ENDPOINT"] = "apiServerEndpoint"
    simpleMapping["VIP_NETWORK_INTERFACE"] = "vipNetworkInterface"
    simpleMapping["AVI_CONTROL_PLANE_HA_PROVIDER"] = "aviAPIServerHAProvider"

    vars = get_cluster_variables()

    for key in simpleMapping:
        if data.values[key] != None:
            vars[simpleMapping[key]] = data.values[key]
        end
    end

    vcenter = {}
    vcenterMapping = {}
    vcenterMapping["VSPHERE_CLONE_MODE"] = "cloneMode"
    vcenterMapping["VSPHERE_NETWORK"] = "network"
    vcenterMapping["VSPHERE_DATACENTER"] = "datacenter"
    vcenterMapping["VSPHERE_DATASTORE"] = "datastore"
    vcenterMapping["VSPHERE_FOLDER"] = "folder"
    vcenterMapping["VSPHERE_RESOURCE_POOL"] = "resourcePool"
    vcenterMapping["VSPHERE_STORAGE_POLICY_ID"] = "storagePolicyID"
    vcenterMapping["VSPHERE_SERVER"] = "server"
    vcenterMapping["VSPHERE_TLS_THUMBPRINT"] = "tlsThumbprint"
    vcenterMapping["VSPHERE_TEMPLATE"] = "template"

    for key in vcenterMapping:
        if data.values[key] != None:
            vcenter[vcenterMapping[key]] = data.values[key]
        end
    end

    if vcenter != {}:
        vars["vcenter"] = vcenter
    end

    if data.values["VSPHERE_SSH_AUTHORIZED_KEY"] != None:
        vars["user"] = {
            "sshAuthorizedKeys": [data.values["VSPHERE_SSH_AUTHORIZED_KEY"]]
        }
    end

    controlPlane = {}
    machine = {}
    if data.values["VSPHERE_CONTROL_PLANE_NUM_CPUS"] != "":
        machine["numCPUs"] = data.values["VSPHERE_CONTROL_PLANE_NUM_CPUS"]
    end
    if data.values["VSPHERE_CONTROL_PLANE_DISK_GIB"] != "":
        machine["diskGiB"] = data.values["VSPHERE_CONTROL_PLANE_DISK_GIB"]
    end
    if data.values["VSPHERE_CONTROL_PLANE_MEM_MIB"] != "":
        machine["memoryMiB"] = data.values["VSPHERE_CONTROL_PLANE_MEM_MIB"]
    end
    if machine != {}:
        controlPlane["machine"] = machine
    end

    network = {}
    if data.values["CONTROL_PLANE_NODE_NAMESERVERS"] != None:
        network["nameservers"] = data.values["CONTROL_PLANE_NODE_NAMESERVERS"].replace(" ", "").split(",")
    end
    if data.values["CONTROL_PLANE_NODE_SEARCH_DOMAINS"] != None:
        network["searchDomains"] = data.values["CONTROL_PLANE_NODE_SEARCH_DOMAINS"].replace(" ", "").split(",")
    end
    if network != {}:
        controlPlane["network"] = network
    end

    if data.values["CONTROL_PLANE_NODE_LABELS"] != None:
        controlPlane["nodeLabels"] = get_labels_array_from_string(data.values["CONTROL_PLANE_NODE_LABELS"])
    end

    if controlPlane != {}:
        vars["controlPlane"] = controlPlane
    end

    if data.values["ETCD_EXTRA_ARGS"] != None:
        vars["etcdExtraArgs"] = get_extra_args_map_from_string(data.values["ETCD_EXTRA_ARGS"])
    end
    if data.values["APISERVER_EXTRA_ARGS"] != None:
        vars["apiServerExtraArgs"] = get_extra_args_map_from_string(data.values["APISERVER_EXTRA_ARGS"])
    end
    if data.values["KUBE_SCHEDULER_EXTRA_ARGS"] != None:
        vars["kubeSchedulerExtraArgs"] = get_extra_args_map_from_string(data.values["KUBE_SCHEDULER_EXTRA_ARGS"])
    end
    if data.values["KUBE_CONTROLLER_MANAGER_EXTRA_ARGS"] != None:
        vars["kubeControllerManagerExtraArgs"] = get_extra_args_map_from_string(data.values["KUBE_CONTROLLER_MANAGER_EXTRA_ARGS"])
    end
    if data.values["CONTROLPLANE_KUBELET_EXTRA_ARGS"] != None:
        vars["controlPlaneKubeletExtraArgs"] = get_extra_args_map_from_string(data.values["CONTROLPLANE_KUBELET_EXTRA_ARGS"])
    end
    if data.values["WORKER_KUBELET_EXTRA_ARGS"] != None:
        vars["workerKubeletExtraArgs"] = get_extra_args_map_from_string(data.values["WORKER_KUBELET_EXTRA_ARGS"])
    end

    worker = {}
    if data.values["WORKER_MACHINE_COUNT"] != "":
        worker["count"] = data.values["WORKER_MACHINE_COUNT"]
    end
    machine = {}
    if data.values["VSPHERE_WORKER_NUM_CPUS"] != "":
        machine["numCPUs"] = data.values["VSPHERE_WORKER_NUM_CPUS"]
    end
    if data.values["VSPHERE_WORKER_DISK_GIB"] != "":
        machine["diskGiB"] = data.values["VSPHERE_WORKER_DISK_GIB"]
    end
    if data.values["VSPHERE_WORKER_MEM_MIB"] != "":
        machine["memoryMiB"] = data.values["VSPHERE_WORKER_MEM_MIB"]
    end
    if machine != {}:
        worker["machine"] = machine
    end

    network = {}
    if data.values["WORKER_NODE_NAMESERVERS"] != None:
        network["nameservers"] = data.values["WORKER_NODE_NAMESERVERS"].replace(" ", "").split(",")
    end
    if data.values["WORKER_NODE_SEARCH_DOMAINS"] != None:
        network["searchDomains"] = data.values["WORKER_NODE_SEARCH_DOMAINS"].replace(" ", "").split(",")
    end
    if network != {}:
        worker["network"] = network
    end

    if worker != {}:
        vars["worker"] = worker
    end

    if data.values["NTP_SERVERS"] != None:
        vars["ntpServers"] = data.values["NTP_SERVERS"].replace(" ", "").split(",")
    end

    if data.values["KUBEVIP_LOADBALANCER_ENABLE"]:
        vars["kubeVipLoadBalancerProvider"] = True
    end

    if data.values["VSPHERE_ADDITIONAL_FQDN"] != None:
        vars["additionalFQDN"] = data.values["VSPHERE_ADDITIONAL_FQDN"].replace(" ", "").split(",")
    end

    return vars
end

def get_oci_vars():

    simpleMapping = {}
    simpleMapping["OCI_COMPARTMENT_ID"] = "compartmentId"
    simpleMapping["OCI_SSH_KEY"] = "sshKey"
    simpleMapping["OCI_NODE_MACHINE_TYPE"] = "nodeMachineShape"
    simpleMapping["OCI_NODE_MACHINE_TYPE_OCPUS"] = "nodeMachineOcpus"
    simpleMapping["OCI_NODE_PV_TRANSIT_ENCRYPTION"] = "nodePvTransitEncryption"
    simpleMapping["OCI_CONTROL_PLANE_MACHINE_TYPE"] = "controlPlaneMachineShape"
    simpleMapping["OCI_CONTROL_PLANE_MACHINE_TYPE_OCPUS"] = "controlPlaneMachineOcpus"
    simpleMapping["OCI_CONTROL_PLANE_PV_TRANSIT_ENCRYPTION"] = "controlPlanePvTransitEncryption"

    simpleMapping["OCI_PRIVATE_SERVICE_SUBNET_ID"] = "privateServiceSubnetId"
    simpleMapping["OCI_EXTERNAL_VCN_ID"] = "externalVCNId"
    simpleMapping["OCI_EXTERNAL_CONTROL_PLANE_EP_NSG_ID"] = "externalControlPlaneEndpointNSGId"
    simpleMapping["OCI_EXTERNAL_CONTROL_PLANE_NSG_ID"] = "externalControlPlaneNSGId"
    simpleMapping["OCI_EXTERNAL_WORKER_NSG_ID"] = "externalWorkerNSGId"
    simpleMapping["OCI_EXTERNAL_CONTROL_PLANE_EP_SUBNET_ID"] = "externalControlPlaneEndpointSubnetId"
    simpleMapping["OCI_EXTERNAL_CONTROL_PLANE_SUBNET_ID"] = "externalControlPlaneSubnetId"
    simpleMapping["OCI_EXTERNAL_WORKER_SUBNET_ID"] = "externalWorkerSubnetId"

    vars = get_cluster_variables()

    if data.values["ETCD_EXTRA_ARGS"] != None:
        vars["etcdExtraArgs"] = get_extra_args_map_from_string(data.values["ETCD_EXTRA_ARGS"])
    end
    if data.values["APISERVER_EXTRA_ARGS"] != None:
        vars["apiServerExtraArgs"] = get_extra_args_map_from_string(data.values["APISERVER_EXTRA_ARGS"])
    end
    if data.values["KUBE_SCHEDULER_EXTRA_ARGS"] != None:
        vars["kubeSchedulerExtraArgs"] = get_extra_args_map_from_string(data.values["KUBE_SCHEDULER_EXTRA_ARGS"])
    end
    if data.values["KUBE_CONTROLLER_MANAGER_EXTRA_ARGS"] != None:
        vars["kubeControllerManagerExtraArgs"] = get_extra_args_map_from_string(data.values["KUBE_CONTROLLER_MANAGER_EXTRA_ARGS"])
    end
    if data.values["CONTROLPLANE_KUBELET_EXTRA_ARGS"] != None:
        vars["controlPlaneKubeletExtraArgs"] = get_extra_args_map_from_string(data.values["CONTROLPLANE_KUBELET_EXTRA_ARGS"])
    end
    if data.values["WORKER_KUBELET_EXTRA_ARGS"] != None:
        vars["workerKubeletExtraArgs"] = get_extra_args_map_from_string(data.values["WORKER_KUBELET_EXTRA_ARGS"])
    end

    for key in simpleMapping:
        if data.values[key] != None:
            vars[simpleMapping[key]] = data.values[key]
        end
    end
    return vars
end

oci_var_keys = ["compartmentId", "sshKey", "nodeMachineShape", "nodeMachineOcpus",
        "privateServiceSubnetId", "externalVCNId",
        "externalControlPlaneEndpointNSGId", "externalControlPlaneNSGId", "externalWorkerNSGId",
        "externalControlPlaneEndpointSubnetId", "externalControlPlaneSubnetId", "externalWorkerSubnetId",
        "nodePvTransitEncryption", "controlPlaneMachineShape", "controlPlaneMachineOcpus",
        "controlPlanePvTransitEncryption",
        "imageRepository", "trust", "auditLogging", "cni", "TKR_DATA", 
<<<<<<< HEAD
        "controlPlaneCertificateRotation", "workerKubeletExtraArgs", "controlPlaneKubeletExtraArgs",
        "kubeControllerManagerExtraArgs", "kubeSchedulerExtraArgs", "apiServerExtraArgs", "etcdExtraArgs"]
=======
        "controlPlaneCertificateRotation", "podSecurityStandard"]
>>>>>>> cee415d9
<|MERGE_RESOLUTION|>--- conflicted
+++ resolved
@@ -1029,9 +1029,5 @@
         "nodePvTransitEncryption", "controlPlaneMachineShape", "controlPlaneMachineOcpus",
         "controlPlanePvTransitEncryption",
         "imageRepository", "trust", "auditLogging", "cni", "TKR_DATA", 
-<<<<<<< HEAD
-        "controlPlaneCertificateRotation", "workerKubeletExtraArgs", "controlPlaneKubeletExtraArgs",
-        "kubeControllerManagerExtraArgs", "kubeSchedulerExtraArgs", "apiServerExtraArgs", "etcdExtraArgs"]
-=======
-        "controlPlaneCertificateRotation", "podSecurityStandard"]
->>>>>>> cee415d9
+        "controlPlaneCertificateRotation", "podSecurityStandard", "workerKubeletExtraArgs", "controlPlaneKubeletExtraArgs",
+        "kubeControllerManagerExtraArgs", "kubeSchedulerExtraArgs", "apiServerExtraArgs", "etcdExtraArgs"]