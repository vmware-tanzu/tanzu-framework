--- conflicted
+++ resolved
@@ -182,10 +182,7 @@
 		if f.IsDir() {
 			if g.Match(f.Name()) {
 				wg.Add(1)
-<<<<<<< HEAD
-				log.Infof("\tstarting compile thread %v for %v", identifiers[i], f.Name())
-=======
->>>>>>> 6cdbd304
+        log.Infof("\tstarting compile thread %v for %v", identifiers[i], f.Name())
 				guard <- struct{}{}
 				go func(fullPath, id string) {
 					defer wg.Done()
