# Tanzu CLI Styleguide

## Tanzu CLI mission statement

The Tanzu CLI aims to provide a consistent experience for users of the Tanzu portfolio

This document is intended to provide direction for designing Tanzu CLI plugins so
that they adhere to established patterns

------------------------------

## Design Principles

### Prioritize human users first

* Default to human readable output, but support plaintext and json/yaml options
* Use straightforward, simple language and syntax
* Use machine readable output where it does not impact usability

### Prioritize discoverability, consistency and predictability

* Consistent language, structure, and as much as possible, behaviors across interfaces

### Be as helpful as possible

* Invest time in your help and error text
* Provide examples
* Command line completion should be used whenever possible
* Provide context info whenever possible (ie feedback messages, etc)

### The Tanzu CLI should be declarative whenever possible

* Most APIs should be made declarative, and the CLI commands should supply basic `apply` operations on those data models

### The CLI should contain as little logic as possible

* Avoid complex client logic, maintaining state; prefer server side logic

### The CLI must be accessible

* We should not exclude users by deprioritizing accessibility
* Features like search filters and output limits are useful for folks using assistive technology
* Screen-readers and automation are both served by being thoughtful with the use of non machine-readable characters (emojis, ascii spinners, etc.)

------------------------------

## Designing commands

The Tanzu CLI uses the following pattern

```sh
tanzu [global flags] noun [sub-noun] verb RESOURCE-NAME [flags]
```

Example

```sh
tanzu cluster create NAME
tanzu management-cluster kubeconfig get --admin
```

### Global Flags

Global flags are maintained by the [Tanzu CLI SIG](https://github.com/vmware-tanzu/community/tree/main/sigs/api-cli) and adding to the current global set should be managed through the SIG

### Nouns

Any nouns being added must exist in the [Shared Taxonomy document](/hack/linter/cli-wordlist.yml)

* Introducing nouns to support the creation of new commands and/or subcommands should be reviewed by the [Tanzu CLI SIG](https://github.com/vmware-tanzu/community/tree/main/sigs/api-cli)

Compound words should be `-` delimited

```sh
management-cluster not managementcluster nor managementCluster
```

Nouns should not be combined with verbs

```txt
tanzu app get, not tanzu app-get
```

### Verbs

Use the standard CRUD verbs whenever possible

* Tanzu CLI uses create, delete, get, list, update

  If at all possible, use pre-existing verbs from the [Shared Taxonomy document](/hack/linter/cli-wordlist.yml)

* New verbs must be reviewed by the Tanzu CLI SIG

  Opposing commands should take the form of antonyms

Example

```txt
‘assign quota’ and ‘unassign quota’
```

### Sub-Noun

Plugin specific sub-nouns do not need to be reviewed by the governance group.
Please review the [Shared Taxonomy document](/hack/linter/cli-wordlist.yml) when using sub-nouns, and make sure you're using the noun consistently if it's already being used.

#### Nesting

Commands should not nest more than two layers of sub-nouns:

* _Yes_: `tanzu plugin-name noun sub-noun verb --flags`…
* _No_: `tanzu plugin-name noun sub-noun sub-sub-noun verb --flags`…

### Positional Arguments

* There should no more than 1 positional argument
* Ideally, the positional argument should be the name/subject of the thing the command refers to (not some other flaggable property)

Example

```sh
tanzu cluster create CLUSTER-NAME [flags]
```

### Flags
<<<<<<< HEAD
* Use standard names for flags if there is one (flags used in the cli are documented [here](../../pkg/v1/cli/command/plugin/lint/cli-wordlist.yml))
* When using flags to specify different aspects of the same object, including the object name in the flag can be helpful. `tanzu foo list --bar --bar-uid "..."` and `tanzu foo list --bar-name --bar-uid "..."` are both in use, choose whichever pattern makes more sense for your plugin.

=======

* Use standard names for flags if there is one (flags used in the cli are documented [here](/hack/linter/cli-wordlist.yml))
>>>>>>> d16937ed
* Where possible, set reasonable defaults for flag-able options that align with expected workflows
* A user should only be required to explicitly set a max of 2 flags
* Add as many flags as necessary to configure the command
* Consider supporting the use of a config file if the number of flags exceeds 5
* Flags should be tab completed. The Tanzu CLI uses the cobra framework, which has tooling to help with this [Cobra shell completion docs](https://github.com/spf13/cobra/blob/master/shell_completions.md)

### Prompting

* If you are prompting for a secret, do not echo it in the terminal when the user types
  * Commands should accept secrets via environment variables
* Commands should not prompt when TTY is not present
  * The component library can provide this check, pending resolution of issue #330

### Command principles

* Support verbosity flags
* Provide a way to deactivate interactive prompting (`--quiet`, `--force`, `--yes`)

### Components - Command

Available for plugins written in golang.

CLI commands should utilize the plugin component library in [pkg/cli/component](https://github.com/vmware-tanzu/tanzu-framework/tree/main/pkg/v1/cli/component) for interactive features like prompts or table printing.

Available input components:

* Prompt
* Select

------------------------------

## Designing feedback

### Feedback principles

Useful for everyone, critical to the usability of screen-readers and automation
Support verbosity flags (`-v`, `--verbose`).

`--format` to define preferred output

* Useful for humans and machine users, ie table, value, json, csv, yaml, etc

`--filter`

* To refine the output criteria

For list commands, consider supporting `--limit` to set a maximum number of responses.

* `--page-size` to define the number of resources per page if using pagination
* `--sort-by` to specify what field to organize the list by

If using color to communicate information, don't let it be the only indicator.

### Confirmation prompting

* To protect against unintended destructive actions, the CLI should confirm user intentions before executing commands such as ‘delete’
* It can be helpful to describe the impact of an action if not obvious
* The default action should be to cancel if no input is provided

Example

```sh
$ tanzu cluster delete MY_CLUSTER

This action impacts all apps in this cluster. Deleting the cluster will remove associated apps
Really delete the cluster MY_CLUSTER [y/N]
MY_CLUSTER has not been deleted
```

* To deactivate all interactive prompts when running cli commands (helpful for scripting purposes) the CLI should support a --yes or -y, option

Example

```sh
tanzu cluster delete MY_CLUSTER --yes
```

### Confirmation feedback

When executing a command, repeat back the command and context to the user.

Example

```sh
$ tanzu app create NAME
Creating app NAME in namespace NAMESPACE as user USERNAME
```

### Progress reporting

For long running processes, don't go for a long period without output to the user. Outputting something like ’Processing…’, or a spinner can go a long way towards reassuring the user that their command went through.

### Warnings

In the confirmation feedback, include a notice for experimental or beta commands.

Example

```txt
“Warning: This is a EXPERIMENTAL command and may change without notice.”
“Warning: This is a BETA command and may change without notice.”
```

------------------------------

## Designing outputs

### stdout

* Primary output for both human and machine users.

### stderr

* Output for messages, warnings, errors.
* Stderr output is shown to the user, but not included when piping commands together.

### Exit codes

* When a command succeeds without error, the process should exit with code.
* When a command fails for any reason (invalid flags, failed API request, etc.), the process should exit with code.
* When a multi-step command fails at any step, the process should exit with code.
* When an operation is meant to be idempotent (like creating a resource  that already exists, or deleting a resource that’s already been deleted), the process should exit with code.

### Feedback when a process completes

#### For asynchronous commands

* Exit 0 - the command was successful issued AND
* Return a line telling the user how to check status of the command

#### For synchronous commands

* Feedback could be an error message with exit code 1 OR
* Confirmation of completion (i.e. “OK”, “done”) with exit code 0

### Tables

* Tables are the default output format for list commands
* Column headers are upper case
* Columns are separated by three spaces from the longest key/value
* If there aren’t any  values for a column, the column heading should be displayed and values  left empty - don’t conditionally remove or hide a column
* If there are no values for a table, the table is replaced with a message, like ‘No apps found’

Example

```sh
NAME             STATUS   CPU   MEM   NAMESPACE            WORKSPACE
calculator-app   running  53%   18%   mortgage-calc-dev
calculator-bpp   running  93%   21%   mortgage-calc-test
calculator-cpp   running  23%   77%   mortgage-calc
```

### Time format

The Tanzu CLI, like kubectl uses the ISO 8601 standard for date and time

* Compact, consistent width, app/server's timezone

Example

```txt
2021-03-02T15:43:12.41-0700
```

### Key:value pairs

* Key and value always lowercase
* Key followed by a colon (:)
* Values  left-aligned
* Value column separated by three spaces from the longest key
* If no value for a key, key is displayed, value left empty

Example

```txt
name:        morgage-calculator-app
namespace:   morgage-cal-dev
workspace:   mort-calc-dev
status:
url:         http://myapplicationurl.com
```

### Color

* Colors can be deactivated using an environment variable (NO_COLOR=TRUE)
* Colors are always deactivated when the session is not a TTY session. This allows for the piping of CLI output into other commands (e.g. grep) or machine reading without including stray color characters (pending issue #369)
* Usage tips are always in plain text, even when referencing text that might normally be colorized

![Example of help output demonstrating the use of plain text](example-images/usage-tips.png)

#### Don't add color to anything outside of the following conventions to convey contex

* Red = warning, danger

  The word 'Warning:' or 'Error:' is colorized and bold, the *message* is plain text

![Example of warning and error notice text colorized red](example-images/error-warn.png)

* Green = success, informational

  Confirmation of completion when a command runs is colorized and bold.

![Example of success output with the word OK colorized green](example-images/success.png)

* Cyan = stability, calm, informationa

In command feedback: resources, and user name is colorized and bold.

Interactive prompting: user input is colorized, as is the preceding question mark.

![Example of command feedback confirming an action with the resources colorized cyan ](example-images/feedback.png)

![Example of interactive prompting with the user entered text colorized cyan](example-images/prompting.png)

### Animation

* Deactivate if stdout is not an interactive terminal
  * The component library can provide this check pending resolution of issue #369

### Symbols / Emojis

* Currently no standards or guidance
* Recommendation is to discuss plans for emoji/symbol use with SIG
* Deactivate if stdout is not an interactive terminal
  * The component library can provide this check pending resolution of issue #369

### Components - Output

* Available for plugins written in golang

  CLI commands should utilize the plugin component library in pkg/cli/component for interactive features like prompts or table printing.

  Available output components

  * Table

------------------------------

## Designing help text

A command will display help if passed -h, --help, or if no options are passed and a command expects them

Provide a support path for feedback and issues

* A github link or website URL in the top level help encourage user feedback

All commands and flags should have description text that

* Fits on an 80 character wide screen, to prevent word wrap
* Begins with a capital letter and does not end with a period

Any complex command should have examples demonstrating its functionality

Example

```sh
$ tanzu login -h
# Login to TKG management cluster using endpoint
    tanzu login --endpoint "https://login.example.com"  --name mgmt-cluster

# Login to TKG management cluster by using kubeconfig path and context for the management cluster
    tanzu login --kubeconfig path/to/kubeconfig --context path/to/context --name mgmt-cluster

# Login to an existing server
    tanzu login --server mgmt-cluster
```

------------------------------

## Designing error and warning text

Use output warnings sparingly. When used often they can create a lot of noise and users may learn to ignore them

Try to write clear and concise errors, which tell the user what action (if any) must be taken. Ideally users won’t have to ask for help or check documentation to recover

Make errors informative. A great error message should contain the following

* Error code / Error title, if applicable
* Error description - what happened
* How to fix the error
* URL to documentation for user’s specific error, if applicable

Example

```sh
$ myapp dump -o myfile.out
Error: EPERM - Invalid permissions on myfile.out
Cannot write to myfile.out, file does not have write permissions
Fix with: chmod +w myfile.out
https://github.com/tanzu/core/help/2323
```

```sh
$ tanzu namespace get EXAMPLE
Error: Namespace EXAMPLE not found. Try 'tanzu namespace list' to see available options
```

Use context in error messages to ease recovery

* If a parameter is invalid or missing, it is a chance to be helpful by telling the user exactly what they missed

  ```txt
  EXAMPLE “You forgot to enter the --name, apps in this namespace include App1, App2, etc...”
  ```

Make it easy to submit bug reports and feedback

* Consider including a github URL, or link to a form in error or help text
* If possible pre-populate form information to make the report as useful while not burdening the user

------------------------------

### Plugins

For information about developing plugins, see the [Plugin Guide](https://github.com/vmware-tanzu/tanzu-framework/blob/main/docs/cli/plugin_guide.md)

### Contributions to the Style Guide

A styleguide is never done, and should change to meet the changing needs
To propose changes please create an issue, and add it to the CLI SIG agenda to discuss

------------------------------

### Precedent

Olympus Design System
PKS styleguide
cf-cli styleguide

### Accessibility Guidelines

* Web Content Accessibility Guidelines [WCAG](https://www.w3.org/TR/2008/REC-WCAG20-20081211/)
* US section 508 [link](https://www.section508.gov/)<|MERGE_RESOLUTION|>--- conflicted
+++ resolved
@@ -123,14 +123,9 @@
 ```
 
 ### Flags
-<<<<<<< HEAD
 * Use standard names for flags if there is one (flags used in the cli are documented [here](../../pkg/v1/cli/command/plugin/lint/cli-wordlist.yml))
 * When using flags to specify different aspects of the same object, including the object name in the flag can be helpful. `tanzu foo list --bar --bar-uid "..."` and `tanzu foo list --bar-name --bar-uid "..."` are both in use, choose whichever pattern makes more sense for your plugin.
 
-=======
-
-* Use standard names for flags if there is one (flags used in the cli are documented [here](/hack/linter/cli-wordlist.yml))
->>>>>>> d16937ed
 * Where possible, set reasonable defaults for flag-able options that align with expected workflows
 * A user should only be required to explicitly set a max of 2 flags
 * Add as many flags as necessary to configure the command
